# Python releases to test
language: python
python:
  - 2.7
# Django releases
env:
  - DJANGO_VERSION=Django==1.6.2
# Services
services:
  - redis-server
  - elasticsearch
# Package installation
install:
  - python setup.py install
<<<<<<< HEAD
  - pip install psycopg2 elasticsearch wand
  - pip install coveralls unittest2
=======
  - pip install psycopg2 pyelasticsearch elasticutils==0.8.2 wand embedly
  - pip install coveralls
>>>>>>> 614cd6d0
# Pre-test configuration
before_script:
  - psql -c 'create database wagtaildemo;' -U postgres
# Run the tests
script:
  coverage run runtests.py
after_success:
  coveralls
# Who to notify about build results
notifications:
  email:
    recipients:
      - wagtail-ci@torchbox.com
    on_success: change
    on_failure: always
  webhooks:
    urls:
      - secure: "dQZBPlCC2OQE2L7EqOMkKsQxCJm05BhFrfmKmJ0AnKqxiEyZDKd2JiQaMg8X7XtIdJ87dlnBZH5h3erPSMgI3mIfNCWKKs/f6idgWIXPpklzU95KmPOrCoOyT3lkDTEOXCYXhgvOExp8qLHc4qjEWbSoIfPwqYyPlGry3Z76UBM="
    on_success: change
    on_failure: always

# bump Travis: 1<|MERGE_RESOLUTION|>--- conflicted
+++ resolved
@@ -12,13 +12,8 @@
 # Package installation
 install:
   - python setup.py install
-<<<<<<< HEAD
-  - pip install psycopg2 elasticsearch wand
-  - pip install coveralls unittest2
-=======
-  - pip install psycopg2 pyelasticsearch elasticutils==0.8.2 wand embedly
+  - pip install psycopg2 elasticsearch wand embedly
   - pip install coveralls
->>>>>>> 614cd6d0
 # Pre-test configuration
 before_script:
   - psql -c 'create database wagtaildemo;' -U postgres
