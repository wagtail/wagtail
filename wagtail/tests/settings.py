--- conflicted
+++ resolved
@@ -100,11 +100,8 @@
     'wagtail.contrib.wagtailapi',
     'wagtail.contrib.wagtailsearchpromotions',
     'wagtail.contrib.settings',
-<<<<<<< HEAD
     'wagtail.contrib.table_block',
-=======
     'wagtail.contrib.modeladmin',
->>>>>>> 020279a8
     'wagtail.wagtailforms',
     'wagtail.wagtailsearch',
     'wagtail.wagtailembeds',
