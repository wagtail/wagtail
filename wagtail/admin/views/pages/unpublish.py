from django.conf import settings
from django.core.exceptions import PermissionDenied
from django.shortcuts import get_object_or_404, redirect
from django.template.response import TemplateResponse
from django.urls import reverse
from django.utils.translation import gettext as _

from wagtail.admin import messages
from wagtail.admin.views.pages.utils import get_valid_next_url_from_request
from wagtail.core import hooks
from wagtail.core.actions.unpublish_page import UnpublishPageAction
from wagtail.core.models import Page, UserPagePermissionsProxy


def unpublish(request, page_id):
    page = get_object_or_404(Page, id=page_id).specific

    user_perms = UserPagePermissionsProxy(request.user)
    if not user_perms.for_page(page).can_unpublish():
        raise PermissionDenied

    next_url = get_valid_next_url_from_request(request)

    pages_to_unpublish = {page}

<<<<<<< HEAD
    if getattr(settings, 'WAGTAIL_I18N_ENABLED', False):
=======
    if getattr(settings, "WAGTAIL_I18N_ENABLED", False):
>>>>>>> 3c082759
        for fn in hooks.get_hooks("construct_synced_page_tree_list"):
            fn_pages = fn([page], "unpublish")
            if fn_pages and isinstance(fn_pages, dict):
                for additional_pages in fn_pages.values():
                    pages_to_unpublish.update(additional_pages)

    pages_to_unpublish = list(pages_to_unpublish)

<<<<<<< HEAD
    if request.method == 'POST':
=======
    if request.method == "POST":
>>>>>>> 3c082759
        include_descendants = request.POST.get("include_descendants", False)

        for fn in hooks.get_hooks("before_unpublish_page"):
            result = fn(request, page)
            if hasattr(result, "status_code"):
                return result

        for page in pages_to_unpublish:
<<<<<<< HEAD
            action = UnpublishPageAction(page, user=request.user, include_descendants=include_descendants)
=======
            action = UnpublishPageAction(
                page, user=request.user, include_descendants=include_descendants
            )
>>>>>>> 3c082759
            action.execute(skip_permission_checks=True)

        for fn in hooks.get_hooks("after_unpublish_page"):
            result = fn(request, page)
            if hasattr(result, "status_code"):
                return result

        messages.success(
            request,
            _("Page '{0}' unpublished.").format(page.get_admin_display_title()),
            buttons=[
                messages.button(
                    reverse("wagtailadmin_pages:edit", args=(page.id,)), _("Edit")
                )
            ],
        )

        if next_url:
            return redirect(next_url)
        return redirect("wagtailadmin_explore", page.get_parent().id)

<<<<<<< HEAD
    return TemplateResponse(request, 'wagtailadmin/pages/confirm_unpublish.html', {
        'page': page,
        'next': next_url,
        'live_descendant_count': page.get_descendants().live().count(),
        "translation_count": len(pages_to_unpublish[1:]),
        "translation_descendant_count": sum([p.get_descendants().filter(alias_of__isnull=True).live().count() for p in pages_to_unpublish[1:]])
    })
=======
    return TemplateResponse(
        request,
        "wagtailadmin/pages/confirm_unpublish.html",
        {
            "page": page,
            "next": next_url,
            "live_descendant_count": page.get_descendants().live().count(),
            "translation_count": len(pages_to_unpublish[1:]),
            "translation_descendant_count": sum(
                [
                    p.get_descendants().filter(alias_of__isnull=True).live().count()
                    for p in pages_to_unpublish[1:]
                ]
            ),
        },
    )
>>>>>>> 3c082759
<|MERGE_RESOLUTION|>--- conflicted
+++ resolved
@@ -23,11 +23,7 @@
 
     pages_to_unpublish = {page}
 
-<<<<<<< HEAD
-    if getattr(settings, 'WAGTAIL_I18N_ENABLED', False):
-=======
     if getattr(settings, "WAGTAIL_I18N_ENABLED", False):
->>>>>>> 3c082759
         for fn in hooks.get_hooks("construct_synced_page_tree_list"):
             fn_pages = fn([page], "unpublish")
             if fn_pages and isinstance(fn_pages, dict):
@@ -36,11 +32,7 @@
 
     pages_to_unpublish = list(pages_to_unpublish)
 
-<<<<<<< HEAD
-    if request.method == 'POST':
-=======
     if request.method == "POST":
->>>>>>> 3c082759
         include_descendants = request.POST.get("include_descendants", False)
 
         for fn in hooks.get_hooks("before_unpublish_page"):
@@ -49,13 +41,9 @@
                 return result
 
         for page in pages_to_unpublish:
-<<<<<<< HEAD
-            action = UnpublishPageAction(page, user=request.user, include_descendants=include_descendants)
-=======
             action = UnpublishPageAction(
                 page, user=request.user, include_descendants=include_descendants
             )
->>>>>>> 3c082759
             action.execute(skip_permission_checks=True)
 
         for fn in hooks.get_hooks("after_unpublish_page"):
@@ -77,15 +65,6 @@
             return redirect(next_url)
         return redirect("wagtailadmin_explore", page.get_parent().id)
 
-<<<<<<< HEAD
-    return TemplateResponse(request, 'wagtailadmin/pages/confirm_unpublish.html', {
-        'page': page,
-        'next': next_url,
-        'live_descendant_count': page.get_descendants().live().count(),
-        "translation_count": len(pages_to_unpublish[1:]),
-        "translation_descendant_count": sum([p.get_descendants().filter(alias_of__isnull=True).live().count() for p in pages_to_unpublish[1:]])
-    })
-=======
     return TemplateResponse(
         request,
         "wagtailadmin/pages/confirm_unpublish.html",
@@ -101,5 +80,4 @@
                 ]
             ),
         },
-    )
->>>>>>> 3c082759
+    )