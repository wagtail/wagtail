--- conflicted
+++ resolved
@@ -1,15 +1,6 @@
 from django.contrib.auth.models import User
 
-<<<<<<< HEAD
-try:
-    import unittest
 
-    # Check if this is unittest2
-    assert hasattr(unittest, 'skip')
-except (ImportError, AssertionError):
-    import unittest2 as unittest
-
-=======
 # We need to make sure that we're using the same unittest library that Django uses internally
 # Otherwise, we get issues with the "SkipTest" and "ExpectedFailure" exceptions being recognised as errors
 try:
@@ -21,7 +12,6 @@
     # the standard unittest library should be unittest2
     import unittest
 
->>>>>>> 7c99fa66
 
 def login(client):
     # Create a user
