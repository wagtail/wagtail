--- conflicted
+++ resolved
@@ -900,10 +900,7 @@
 
 class CustomImage(AbstractImage):
     caption = models.CharField(max_length=255, blank=True)
-<<<<<<< HEAD
-=======
     fancy_caption = RichTextField(blank=True)
->>>>>>> 2658511c
     not_editable_field = models.CharField(max_length=255, blank=True)
 
     admin_form_fields = Image.admin_form_fields + (
