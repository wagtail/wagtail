--- conflicted
+++ resolved
@@ -179,7 +179,7 @@
 
     html = FIND_A_TAG.sub(replace_a_tag, html)
     html = FIND_EMBED_TAG.sub(replace_embed_tag, html)
-<<<<<<< HEAD
+    html = '<div class="rich-text">' + html + '</div>'
     return html
 
 
@@ -202,8 +202,4 @@
 
     def __bool__(self):
         return bool(self.source)
-    __nonzero__ = __bool__
-=======
-    html = '<div class="rich-text">' + html + '</div>'
-    return html
->>>>>>> 3f3159e0
+    __nonzero__ = __bool__