import json

from django.conf import settings
<<<<<<< HEAD
=======
from django.core.exceptions import PermissionDenied
from django.http import HttpResponse
>>>>>>> c170c50c
from django.shortcuts import get_object_or_404, redirect
from django.urls import reverse
from django.utils import timezone
from django.utils.html import format_html
from django.utils.http import urlquote
from django.utils.safestring import mark_safe
from django.utils.translation import gettext as _
from django.views.generic.base import ContextMixin, TemplateResponseMixin, View

from wagtail.admin import messages
from wagtail.admin.action_menu import PageActionMenu
from wagtail.admin.auth import permission_denied
from wagtail.admin.views.generic import HookResponseMixin
from wagtail.admin.views.pages.utils import get_valid_next_url_from_request
from wagtail.core.exceptions import PageClassNotFoundError
from wagtail.core.models import Page, WorkflowState


class EditView(TemplateResponseMixin, ContextMixin, HookResponseMixin, View):
    def get_template_names(self):
        if self.page.alias_of_id:
            return ['wagtailadmin/pages/edit_alias.html']

        else:
            return ['wagtailadmin/pages/edit.html']

    def add_legacy_moderation_warning(self):
        # Check for revisions still undergoing moderation and warn - this is for the old moderation system
        if self.latest_revision and self.latest_revision.submitted_for_moderation:
            buttons = []

            if self.page.live:
                buttons.append(self.get_compare_with_live_message_button())

            messages.warning(self.request, _("This page is currently awaiting moderation"), buttons=buttons)

    def add_save_confirmation_message(self):
        if self.is_reverting:
            message = _(
                "Page '{0}' has been replaced with version from {1}."
            ).format(
                self.page.get_admin_display_title(),
                self.previous_revision.created_at.strftime("%d %b %Y %H:%M")
            )
        else:
            message = _(
                "Page '{0}' has been updated."
            ).format(
                self.page.get_admin_display_title()
            )

        messages.success(self.request, message)

    def get_edit_message_button(self):
        return messages.button(
            reverse('wagtailadmin_pages:edit', args=(self.page.id,)),
            _('Edit')
        )

    def get_view_draft_message_button(self):
        return messages.button(
            reverse('wagtailadmin_pages:view_draft', args=(self.page.id,)),
            _('View draft'),
            new_window=True
        )

    def get_view_live_message_button(self):
        return messages.button(self.page.url, _('View live'), new_window=True)

    def get_compare_with_live_message_button(self):
        return messages.button(
            reverse('wagtailadmin_pages:revisions_compare', args=(self.page.id, 'live', self.latest_revision.id)),
            _('Compare with live version')
        )

    def get_page_for_status(self):
        if self.page.live and self.page.has_unpublished_changes:
            # Page status needs to present the version of the page containing the correct live URL
            return self.real_page_record.specific
        else:
            return self.page

    def dispatch(self, request, page_id):
        self.real_page_record = get_object_or_404(Page, id=page_id)
        self.latest_revision = self.real_page_record.get_latest_revision()
        self.page_content_type = self.real_page_record.cached_content_type
        self.page_class = self.real_page_record.specific_class

        if self.page_class is None:
            raise PageClassNotFoundError(
                f"The page '{self.real_page_record}' cannot be edited because the "
                f"model class used to create it ({self.page_content_type.app_label}."
                f"{self.page_content_type.model}) can no longer be found in the codebase. "
                "This usually happens as a result of switching between git "
                "branches without running migrations to trigger the removal of "
                "unused ContentTypes. To edit the page, you will need to switch "
                "back to a branch where the model class is still present."
            )

        self.page = self.real_page_record.get_latest_revision_as_page()
        self.parent = self.page.get_parent()

        self.page_perms = self.page.permissions_for_user(self.request.user)

        if not self.page_perms.can_edit():
            return permission_denied(request)

        self.next_url = get_valid_next_url_from_request(self.request)

        response = self.run_hook('before_edit_page', self.request, self.page)
        if response:
            return response

        self.edit_handler = self.page_class.get_edit_handler()
        self.edit_handler = self.edit_handler.bind_to(instance=self.page, request=self.request)
        self.form_class = self.edit_handler.get_form_class()

        # Retrieve current workflow state if set, default to last workflow state
        self.workflow_state = self.page.current_workflow_state or self.page.workflow_states.order_by('created_at').last()
        if self.workflow_state:
            self.workflow_tasks = self.workflow_state.all_tasks_with_status()
        else:
            self.workflow_tasks = []

        self.errors_debug = None

        return super().dispatch(request)

    def get(self, request):
        if self.page_perms.user_has_lock():
            if self.page.locked_at:
                lock_message = format_html(_("<b>Page '{}' was locked</b> by <b>you</b> on <b>{}</b>."), self.page.get_admin_display_title(), self.page.locked_at.strftime("%d %b %Y %H:%M"))
            else:
                lock_message = format_html(_("<b>Page '{}' is locked</b> by <b>you</b>."), self.page.get_admin_display_title())

            lock_message += format_html(
                '<span class="buttons"><button class="button button-small button-secondary" data-locking-action="{}">{}</button></span>',
                reverse('wagtailadmin_pages:unlock', args=(self.page.id,)),
                _("Unlock")
            )
            messages.warning(self.request, lock_message, extra_tags='lock')

        elif self.page.locked and self.page_perms.page_locked():
            # the page can also be locked at a permissions level if in a workflow, on a task the user is not a reviewer for
            # this should be indicated separately
            if self.page.locked_by and self.page.locked_at:
                lock_message = format_html(_("<b>Page '{}' was locked</b> by <b>{}</b> on <b>{}</b>."), self.page.get_admin_display_title(), str(self.page.locked_by), self.page.locked_at.strftime("%d %b %Y %H:%M"))
            else:
                # Page was probably locked with an old version of Wagtail, or a script
                lock_message = format_html(_("<b>Page '{}' is locked</b>."), self.page.get_admin_display_title())

            if self.page_perms.can_unlock():
                lock_message += format_html(
                    '<span class="buttons"><button class="button button-small button-secondary" data-locking-action="{}">{}</button></span>',
                    reverse('wagtailadmin_pages:unlock', args=(self.page.id,)),
                    _("Unlock")
                )
            messages.error(self.request, lock_message, extra_tags='lock')

        if self.page.current_workflow_state:
            workflow = self.workflow_state.workflow
            task = self.workflow_state.current_task_state.task
            if (
                self.workflow_state.status != WorkflowState.STATUS_NEEDS_CHANGES
                and task.specific.page_locked_for_user(self.page, self.request.user)
            ):
                # Check for revisions still undergoing moderation and warn
                if len(self.workflow_tasks) == 1:
                    # If only one task in workflow, show simple message
                    workflow_info = _("This page is currently awaiting moderation.")
                else:
                    workflow_info = format_html(
                        _("This page is awaiting <b>'{}'</b> in the <b>'{}'</b> workflow."),
                        task.name, workflow.name
                    )
                messages.error(
                    self.request, mark_safe(workflow_info + " " + _("Only reviewers for this task can edit the page.")),
                    extra_tags="lock"
                )

        self.form = self.form_class(instance=self.page, parent_page=self.parent)
        self.has_unsaved_changes = False
        self.edit_handler = self.edit_handler.bind_to(form=self.form)
        self.add_legacy_moderation_warning()
        self.page_for_status = self.get_page_for_status()

        return self.render_to_response(self.get_context_data())

    def add_cancel_workflow_confirmation_message(self):
        message = _(
            "Workflow on page '{0}' has been cancelled."
        ).format(
            self.page.get_admin_display_title()
        )

        messages.success(self.request, message, buttons=[
            self.get_view_draft_message_button(),
            self.get_edit_message_button(),
        ])

    def post(self, request):
        # Don't allow POST requests if the page is an alias
        if self.page.alias_of_id:
            # Return 405 "Method Not Allowed" response
            return HttpResponse(status=405)

        self.form = self.form_class(
            self.request.POST, self.request.FILES, instance=self.page, parent_page=self.parent
        )

        self.is_cancelling_workflow = bool(self.request.POST.get('action-cancel-workflow')) and self.workflow_state and self.workflow_state.user_can_cancel(self.request.user)

        if self.form.is_valid() and not self.page_perms.page_locked():
            return self.form_valid(self.form)
        else:
            return self.form_invalid(self.form)

    def workflow_action_is_valid(self):
        self.workflow_action = self.request.POST['workflow-action-name']
        available_actions = self.page.current_workflow_task.get_actions(self.page, self.request.user)
        available_action_names = [name for name, verbose_name, modal in available_actions]
        return (self.workflow_action in available_action_names)

    def form_valid(self, form):
        self.is_reverting = bool(self.request.POST.get('revision'))
        # If a revision ID was passed in the form, get that revision so its
        # date can be referenced in notification messages
        if self.is_reverting:
            self.previous_revision = get_object_or_404(self.page.revisions, id=self.request.POST.get('revision'))

        self.has_content_changes = self.form.has_changed()

        if self.request.POST.get('action-publish') and self.page_perms.can_publish():
            return self.publish_action()
        elif self.request.POST.get('action-submit') and self.page_perms.can_submit_for_moderation():
            return self.submit_action()
        elif self.request.POST.get('action-restart-workflow') and self.page_perms.can_submit_for_moderation() and self.workflow_state and self.workflow_state.user_can_cancel(self.request.user):
            return self.restart_workflow_action()
        elif self.request.POST.get('action-workflow-action') and self.workflow_action_is_valid():
            return self.perform_workflow_action()
        elif self.is_cancelling_workflow:
            return self.cancel_workflow_action()
        else:
            return self.save_action()

    def save_action(self):
        self.page = self.form.save(commit=False)

        # Save revision
        self.page.save_revision(
            user=self.request.user,
            log_action=True,  # Always log the new revision on edit
            previous_revision=(self.previous_revision if self.is_reverting else None)
        )

        self.add_save_confirmation_message()

        response = self.run_hook('after_edit_page', self.request, self.page)
        if response:
            return response

        # Just saving - remain on edit page for further edits
        return self.redirect_and_remain()

    def publish_action(self):
        self.page = self.form.save(commit=False)

        # Save revision
        revision = self.page.save_revision(
            user=self.request.user,
            log_action=True,  # Always log the new revision on edit
            previous_revision=(self.previous_revision if self.is_reverting else None)
        )

        # store submitted go_live_at for messaging below
        go_live_at = self.page.go_live_at

        response = self.run_hook('before_publish_page', self.request, self.page)
        if response:
            return response

        revision.publish(
            user=self.request.user,
            changed=self.has_content_changes,
            previous_revision=(self.previous_revision if self.is_reverting else None)
        )

        # Need to reload the page because the URL may have changed, and we
        # need the up-to-date URL for the "View Live" button.
        self.page = self.page.specific_class.objects.get(pk=self.page.pk)

        response = self.run_hook('after_publish_page', self.request, self.page)
        if response:
            return response

        # Notifications
        if go_live_at and go_live_at > timezone.now():
            # Page has been scheduled for publishing in the future

            if self.is_reverting:
                message = _(
                    "Version from {0} of page '{1}' has been scheduled for publishing."
                ).format(
                    self.previous_revision.created_at.strftime("%d %b %Y %H:%M"),
                    self.page.get_admin_display_title()
                )
            else:
                if self.page.live:
                    message = _(
                        "Page '{0}' is live and this version has been scheduled for publishing."
                    ).format(
                        self.page.get_admin_display_title()
                    )

                else:
                    message = _(
                        "Page '{0}' has been scheduled for publishing."
                    ).format(
                        self.page.get_admin_display_title()
                    )

            messages.success(self.request, message, buttons=[self.get_edit_message_button()])

        else:
            # Page is being published now

            if self.is_reverting:
                message = _(
                    "Version from {0} of page '{1}' has been published."
                ).format(
                    self.previous_revision.created_at.strftime("%d %b %Y %H:%M"),
                    self.page.get_admin_display_title()
                )
            else:
                message = _(
                    "Page '{0}' has been published."
                ).format(
                    self.page.get_admin_display_title()
                )

            buttons = []
            if self.page.url is not None:
                buttons.append(self.get_view_live_message_button())
            buttons.append(self.get_edit_message_button())
            messages.success(self.request, message, buttons=buttons)

        response = self.run_hook('after_edit_page', self.request, self.page)
        if response:
            return response

        # we're done here - redirect back to the explorer
        return self.redirect_away()

    def submit_action(self):
        self.page = self.form.save(commit=False)

        # Save revision
        self.page.save_revision(
            user=self.request.user,
            log_action=True,  # Always log the new revision on edit
            previous_revision=(self.previous_revision if self.is_reverting else None)
        )

        if self.workflow_state and self.workflow_state.status == WorkflowState.STATUS_NEEDS_CHANGES:
            # If the workflow was in the needs changes state, resume the existing workflow on submission
            self.workflow_state.resume(self.request.user)
        else:
            # Otherwise start a new workflow
            workflow = self.page.get_workflow()
            workflow.start(self.page, self.request.user)

        message = _(
            "Page '{0}' has been submitted for moderation."
        ).format(
            self.page.get_admin_display_title()
        )

        messages.success(self.request, message, buttons=[
            self.get_view_draft_message_button(),
            self.get_edit_message_button(),
        ])

        response = self.run_hook('after_edit_page', self.request, self.page)
        if response:
            return response

        # we're done here - redirect back to the explorer
        return self.redirect_away()

    def restart_workflow_action(self):
        self.page = self.form.save(commit=False)

        self.workflow_state.cancel(user=self.request.user)

        if self.workflow_state and self.workflow_state.status == WorkflowState.STATUS_NEEDS_CHANGES:
            # If the workflow was in the needs changes state, resume the existing workflow on submission
            self.workflow_state.resume(self.request.user)
        else:
            # Otherwise start a new workflow
            workflow = self.page.get_workflow()
            workflow.start(self.page, self.request.user)

        message = _(
            "Workflow on page '{0}' has been restarted."
        ).format(
            self.page.get_admin_display_title()
        )

        messages.success(self.request, message, buttons=[
            self.get_view_draft_message_button(),
            self.get_edit_message_button(),
        ])

        response = self.run_hook('after_edit_page', self.request, self.page)
        if response:
            return response

        # we're done here - redirect back to the explorer
        return self.redirect_away()

    def perform_workflow_action(self):
        self.page = self.form.save(commit=False)

        if self.has_content_changes:
            # Save revision
            self.page.save_revision(
                user=self.request.user,
                log_action=True,  # Always log the new revision on edit
                previous_revision=(self.previous_revision if self.is_reverting else None)
            )

        extra_workflow_data_json = self.request.POST.get('workflow-action-extra-data', '{}')
        extra_workflow_data = json.loads(extra_workflow_data_json)
        self.page.current_workflow_task.on_action(self.page.current_workflow_task_state, self.request.user, self.workflow_action, **extra_workflow_data)

        self.add_save_confirmation_message()

        response = self.run_hook('after_edit_page', self.request, self.page)
        if response:
            return response

        # we're done here - redirect back to the explorer
        return self.redirect_away()

    def cancel_workflow_action(self):
        self.workflow_state.cancel(user=self.request.user)
        self.page = self.form.save(commit=False)

        # Save revision
        self.page.save_revision(
            user=self.request.user,
            log_action=True,  # Always log the new revision on edit
            previous_revision=(self.previous_revision if self.is_reverting else None)
        )

        # Notifications
        self.add_cancel_workflow_confirmation_message()

        response = self.run_hook('after_edit_page', self.request, self.page)
        if response:
            return response

        # Just saving - remain on edit page for further edits
        return self.redirect_and_remain()

    def redirect_away(self):
        if self.next_url:
            # redirect back to 'next' url if present
            return redirect(self.next_url)
        else:
            # redirect back to the explorer
            return redirect('wagtailadmin_explore', self.page.get_parent().id)

    def redirect_and_remain(self):
        target_url = reverse('wagtailadmin_pages:edit', args=[self.page.id])
        if self.next_url:
            # Ensure the 'next' url is passed through again if present
            target_url += '?next=%s' % urlquote(self.next_url)
        return redirect(target_url)

    def form_invalid(self, form):
        # even if the page is locked due to not having permissions, the original submitter can still cancel the workflow
        if self.is_cancelling_workflow:
            self.workflow_state.cancel(user=self.request.user)
            self.add_cancel_workflow_confirmation_message()

        if self.page_perms.page_locked():
            messages.error(self.request, _("The page could not be saved as it is locked"))
        else:
            messages.validation_error(
                self.request, _("The page could not be saved due to validation errors"), self.form
            )
        self.errors_debug = (
            repr(self.form.errors)
            + repr([
                (name, formset.errors)
                for (name, formset) in self.form.formsets.items()
                if formset.errors
            ])
        )
        self.has_unsaved_changes = True

        self.edit_handler = self.edit_handler.bind_to(form=self.form)
        self.add_legacy_moderation_warning()
        self.page_for_status = self.get_page_for_status()

        return self.render_to_response(self.get_context_data())

    def get_context_data(self, **kwargs):
        context = super().get_context_data(**kwargs)
        context.update({
            'page': self.page,
            'page_for_status': self.page_for_status,
            'content_type': self.page_content_type,
            'edit_handler': self.edit_handler,
            'errors_debug': self.errors_debug,
            'action_menu': PageActionMenu(self.request, view='edit', page=self.page),
            'preview_modes': self.page.preview_modes,
            'form': self.form,
            'next': self.next_url,
            'has_unsaved_changes': self.has_unsaved_changes,
            'page_locked': self.page_perms.page_locked(),
            'workflow_state': self.workflow_state if self.workflow_state and self.workflow_state.is_active else None,
            'current_task_state': self.page.current_workflow_task_state,
            'publishing_will_cancel_workflow': self.workflow_tasks and getattr(settings, 'WAGTAIL_WORKFLOW_CANCEL_ON_PUBLISH', True)
        })
        return context<|MERGE_RESOLUTION|>--- conflicted
+++ resolved
@@ -1,11 +1,7 @@
 import json
 
 from django.conf import settings
-<<<<<<< HEAD
-=======
-from django.core.exceptions import PermissionDenied
 from django.http import HttpResponse
->>>>>>> c170c50c
 from django.shortcuts import get_object_or_404, redirect
 from django.urls import reverse
 from django.utils import timezone
