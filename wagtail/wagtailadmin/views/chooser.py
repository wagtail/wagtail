from django.core.paginator import Paginator, EmptyPage, PageNotAnInteger
from django.shortcuts import get_object_or_404, render
from django.http import Http404
from django.utils.http import urlencode

from wagtail.wagtailadmin.modal_workflow import render_modal_workflow
from wagtail.wagtailadmin.forms import SearchForm, ExternalLinkChooserForm, ExternalLinkChooserWithLinkTextForm, EmailLinkChooserForm, EmailLinkChooserWithLinkTextForm

from wagtail.wagtailcore.models import Page
from wagtail.wagtailcore.utils import resolve_model_string


def get_querystring(request):
    return urlencode({
        'page_type': request.GET.get('page_type', ''),
        'allow_external_link': request.GET.get('allow_external_link', ''),
        'allow_email_link': request.GET.get('allow_email_link', ''),
        'prompt_for_link_text': request.GET.get('prompt_for_link_text', ''),
    })


def shared_context(request, extra_context={}):
    context = {
        'allow_external_link': request.GET.get('allow_external_link'),
        'allow_email_link': request.GET.get('allow_email_link'),
        'querystring': get_querystring(request),
    }
    context.update(extra_context)
    return context


def page_models_from_string(string):
    page_models = []

    for sub_string in string.split(','):
        page_model = resolve_model_string(sub_string)

        if not issubclass(page_model, Page):
            raise ValueError("Model is not a page")

        page_models.append(page_model)

    return tuple(page_models)


def filter_page_type(queryset, page_models):
    qs = queryset.none()

    for model in page_models:
        qs |= queryset.type(model)

    return qs


def browse(request, parent_page_id=None):
    # Find parent page
    if parent_page_id:
        parent_page = get_object_or_404(Page, id=parent_page_id)
    else:
        parent_page = Page.get_first_root_node()

    # Get children of parent page
    pages = parent_page.get_children()

    # Filter them by page type
    # A missing or empty page_type parameter indicates 'all page types' (i.e. descendants of wagtailcore.page)
    page_type_string = request.GET.get('page_type') or 'wagtailcore.page'
    if page_type_string != 'wagtailcore.page':
        try:
            desired_classes = page_models_from_string(page_type_string)
        except (ValueError, LookupError):
            raise Http404

        # restrict the page listing to just those pages that:
        # - are of the given content type (taking into account class inheritance)
        # - or can be navigated into (i.e. have children)
        choosable_pages = filter_page_type(pages, desired_classes)
        descendable_pages = pages.filter(numchild__gt=0)
        pages = choosable_pages | descendable_pages
    else:
        desired_classes = (Page, )

    # Parent page can be chosen if it is a instance of desired_classes
    parent_page.can_choose = issubclass(parent_page.specific_class or Page, desired_classes)

    # Pagination
    # We apply pagination first so we don't need to walk the entire list
    # in the block below
    p = request.GET.get('p', 1)
    paginator = Paginator(pages, 25)
    try:
        pages = paginator.page(p)
    except PageNotAnInteger:
        pages = paginator.page(1)
    except EmptyPage:
        pages = paginator.page(paginator.num_pages)

    # Annotate each page with can_choose/can_decend flags
    for page in pages:
        if desired_classes == (Page, ):
            page.can_choose = True
        else:
            page.can_choose = issubclass(page.specific_class or Page, desired_classes)

        page.can_descend = page.get_children_count()

    # Render
    return render_modal_workflow(
        request,
        'wagtailadmin/chooser/browse.html', 'wagtailadmin/chooser/browse.js',
        shared_context(request, {
            'parent_page': parent_page,
            'pages': pages,
            'search_form': SearchForm(),
            'page_type_string': page_type_string,
            'page_type_names': [desired_class.get_verbose_name() for desired_class in desired_classes],
            'page_types_restricted': (page_type_string != 'wagtailcore.page')
        })
    )


def search(request, parent_page_id=None):
    # A missing or empty page_type parameter indicates 'all page types' (i.e. descendants of wagtailcore.page)
    page_type_string = request.GET.get('page_type') or 'wagtailcore.page'

    try:
        desired_classes = page_models_from_string(page_type_string)
    except (ValueError, LookupError):
        raise Http404

    search_form = SearchForm(request.GET)
    if search_form.is_valid() and search_form.cleaned_data['q']:
        pages = Page.objects.exclude(
            depth=1  # never include root
<<<<<<< HEAD
        ).search(search_form.cleaned_data['q'], fields=['title'])[:10]
=======
        ).filter(title__icontains=search_form.cleaned_data['q'])
        pages = filter_page_type(pages, desired_classes)
        pages = pages[:10]
>>>>>>> e39653c6
    else:
        pages = Page.objects.none()

    shown_pages = []
    for page in pages:
        page.can_choose = True
        shown_pages.append(page)

    return render(
        request, 'wagtailadmin/chooser/_search_results.html',
        shared_context(request, {
            'searchform': search_form,
            'pages': shown_pages,
            'page_type_string': page_type_string,
        })
    )


def external_link(request):
    prompt_for_link_text = bool(request.GET.get('prompt_for_link_text'))

    if prompt_for_link_text:
        form_class = ExternalLinkChooserWithLinkTextForm
    else:
        form_class = ExternalLinkChooserForm

    if request.POST:
        form = form_class(request.POST)
        if form.is_valid():
            return render_modal_workflow(
                request,
                None, 'wagtailadmin/chooser/external_link_chosen.js',
                {
                    'url': form.cleaned_data['url'],
                    'link_text': form.cleaned_data['link_text'] if prompt_for_link_text else form.cleaned_data['url']
                }
            )
    else:
        form = form_class()

    return render_modal_workflow(
        request,
        'wagtailadmin/chooser/external_link.html', 'wagtailadmin/chooser/external_link.js',
        shared_context(request, {
            'form': form,
        })
    )


def email_link(request):
    prompt_for_link_text = bool(request.GET.get('prompt_for_link_text'))

    if prompt_for_link_text:
        form_class = EmailLinkChooserWithLinkTextForm
    else:
        form_class = EmailLinkChooserForm

    if request.POST:
        form = form_class(request.POST)
        if form.is_valid():
            return render_modal_workflow(
                request,
                None, 'wagtailadmin/chooser/external_link_chosen.js',
                {
                    'url': 'mailto:' + form.cleaned_data['email_address'],
                    'link_text': form.cleaned_data['link_text'] if (prompt_for_link_text and form.cleaned_data['link_text']) else form.cleaned_data['email_address']
                }
            )
    else:
        form = form_class()

    return render_modal_workflow(
        request,
        'wagtailadmin/chooser/email_link.html', 'wagtailadmin/chooser/email_link.js',
        shared_context(request, {
            'form': form,
        })
    )<|MERGE_RESOLUTION|>--- conflicted
+++ resolved
@@ -132,13 +132,9 @@
     if search_form.is_valid() and search_form.cleaned_data['q']:
         pages = Page.objects.exclude(
             depth=1  # never include root
-<<<<<<< HEAD
         ).search(search_form.cleaned_data['q'], fields=['title'])[:10]
-=======
-        ).filter(title__icontains=search_form.cleaned_data['q'])
         pages = filter_page_type(pages, desired_classes)
         pages = pages[:10]
->>>>>>> e39653c6
     else:
         pages = Page.objects.none()
 
