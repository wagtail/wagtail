{% extends "wagtailadmin/base.html" %}
{% load wagtailadmin_tags %}
{% load i18n %}

{% block titletag %}{% blocktrans trimmed with page_type=content_type.model_class.get_verbose_name %}New {{ page_type }}{% endblocktrans %}{% endblock %}
{% block bodyclass %}page-editor create model-{{ content_type.model }}{% endblock %}

{% block content %}
    <div id="comments"></div>
<<<<<<< HEAD
    {% include 'wagtailadmin/shared/headers/page_create_header.html' %}
=======
    <header class="merged tab-merged">
        {% explorer_breadcrumb parent_page include_self=1 trailing_arrow=True %}

        <div class="row">
            <div class="left col9 header-title">
                <h1>
                    {% icon "doc-empty-inverse" class_name="header-title-icon" %}
                    {% trans 'New' %} <span>{{ content_type.model_class.get_verbose_name }}</span>
                </h1>
                {% if content_type.model_class.get_page_description %}
                    <p>{{ content_type.model_class.get_page_description }}</p>
                {% endif %}
            </div>
        </div>

        {% if locale %}
            <ul class="row header-meta">
                <li class="header-meta--locale">
                    {% include "wagtailadmin/shared/locale_selector.html" %}
                </li>
            </ul>
        {% endif %}
    </header>
>>>>>>> 050f4815

    <form id="page-edit-form" action="{% url 'wagtailadmin_pages:add' content_type.app_label content_type.model parent_page.id %}" method="POST" novalidate{% if form.is_multipart %} enctype="multipart/form-data"{% endif %}>
        {% csrf_token %}
        <input type="hidden" name="next" value="{{ next }}">

        {% if parent_page.is_root %}
            {# The user is allowed to set a different locale for pages created at the root #}
            {# If they've done this, make sure their chosen locale is passed in the form #}
            <input type="hidden" name="locale" value="{{ locale.language_code }}">
        {% endif %}

        {{ edit_handler.render_form_content }}

        <footer class="footer">
            <ul>
                <li class="footer__container">
                    <nav aria-label="{% trans 'Actions' %}">
                        <ul>
                            <li class="actions actions--primary">
                                <div class="dropdown dropup dropdown-button dropdown-button--white match-width {% if is_revision %}warning{% endif %}">
                                    {{ action_menu.render_html }}
                                </div>
                            </li>

                            {% if preview_modes %}
                                <li class="preview">
                                    {% trans 'Preview' as preview_label %}
                                    {% if preview_modes|length > 1 %}
                                        <div class="dropdown dropup dropdown-button match-width">
                                            {% include "wagtailadmin/pages/_preview_button_on_create.html" with label=preview_label icon=1 %}
                                            <div class="dropdown-toggle">{% icon name="arrow-up" %}</div>
                                            <ul>
                                                {% for mode_name, mode_display_name in preview_modes %}
                                                    <li>
                                                        {% include "wagtailadmin/pages/_preview_button_on_create.html" with mode=mode_name label=mode_display_name %}
                                                    </li>
                                                {% endfor %}
                                            </ul>
                                        </div>
                                    {% else %}
                                        {% include "wagtailadmin/pages/_preview_button_on_create.html" with label=preview_label icon=1 %}
                                    {% endif %}
                                </li>
                            {% endif %}
                            {% block extra_footer_actions %}
                            {% endblock %}
                        </ul>
                    </nav>
                </li>
                {% include "wagtailadmin/pages/_unsaved_changes_warning.html" %}
            </ul>
        </footer>
    </form>

{% endblock %}

{% block extra_css %}
    {{ block.super }}
    {% include "wagtailadmin/pages/_editor_css.html" %}
    {{ edit_handler.form.media.css }}
    {{ action_menu.media.css }}
{% endblock %}

{% block extra_js %}
    {{ block.super }}
    {% include "wagtailadmin/pages/_editor_js.html" %}

    {% comment %}
        Additional js from widgets media. Allows for custom widgets in admin panel.
    {% endcomment %}
    {{ edit_handler.form.media.js }}
    {{ action_menu.media.js }}

    {% comment %}
        Additional HTML code that edit handlers define through 'html_declarations'. (Technically this isn't JavaScript, but it will generally be data that exists for JavaScript to work with...)
    {% endcomment %}
    {{ edit_handler.html_declarations }}

    <script>
        // Set wagtailConfig.ACTIVE_CONTENT_LOCALE if this is a translated page
        // This value may be used by JS widgets on the form
        {% if locale %}
            window.wagtailConfig = window.wagtailConfig || {};
            window.wagtailConfig.ACTIVE_CONTENT_LOCALE = '{{ locale.language_code|escapejs }}';
        {% endif %}

        $(function(){
            $('#page-edit-form .tab-content section.active input').first().trigger('focus');

            /* Make user confirm before leaving the editor if there are unsaved changes */
            {% trans "This page has unsaved changes." as confirmation_message %}
            enableDirtyFormCheck(
                '#page-edit-form',
                {
                    confirmationMessage: '{{ confirmation_message|escapejs }}',

                    {% if has_unsaved_changes %}
                        alwaysDirty: true,
                    {% endif %}
                    commentApp: window.comments.commentApp,
                    callback: window.updateFooterSaveWarning
                }
            );

            {% get_comments_enabled as comments_enabled %}
            {% if comments_enabled %}
                // Initialise comments UI
                window.comments.initCommentsInterface(document.getElementById('page-edit-form'));
            {% endif %}
        });
    </script>
{% endblock %}<|MERGE_RESOLUTION|>--- conflicted
+++ resolved
@@ -7,33 +7,7 @@
 
 {% block content %}
     <div id="comments"></div>
-<<<<<<< HEAD
     {% include 'wagtailadmin/shared/headers/page_create_header.html' %}
-=======
-    <header class="merged tab-merged">
-        {% explorer_breadcrumb parent_page include_self=1 trailing_arrow=True %}
-
-        <div class="row">
-            <div class="left col9 header-title">
-                <h1>
-                    {% icon "doc-empty-inverse" class_name="header-title-icon" %}
-                    {% trans 'New' %} <span>{{ content_type.model_class.get_verbose_name }}</span>
-                </h1>
-                {% if content_type.model_class.get_page_description %}
-                    <p>{{ content_type.model_class.get_page_description }}</p>
-                {% endif %}
-            </div>
-        </div>
-
-        {% if locale %}
-            <ul class="row header-meta">
-                <li class="header-meta--locale">
-                    {% include "wagtailadmin/shared/locale_selector.html" %}
-                </li>
-            </ul>
-        {% endif %}
-    </header>
->>>>>>> 050f4815
 
     <form id="page-edit-form" action="{% url 'wagtailadmin_pages:add' content_type.app_label content_type.model parent_page.id %}" method="POST" novalidate{% if form.is_multipart %} enctype="multipart/form-data"{% endif %}>
         {% csrf_token %}
