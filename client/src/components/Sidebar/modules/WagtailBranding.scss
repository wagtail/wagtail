// stylelint-disable declaration-no-important

// Wagging animation
@keyframes tail-wag {
  from {
    transform: rotate(-3deg);
  }

  to {
    transform: rotate(7deg);
  }
}

.sidebar-wagtail-branding {
  $root: &;
  position: relative;
  display: block;
  align-items: center;
  color: #aaa;
  -webkit-font-smoothing: auto;
  margin: 1.8em auto 2.5em;
  text-align: center;
  width: 100px;
  height: 100px;
  transition: transform 150ms cubic-bezier(0.28, 0.15, 0, 2.1),
    width $menu-transition-duration ease, height $menu-transition-duration ease,
    padding-top $menu-transition-duration ease;
  box-sizing: border-box;
  border-radius: 100%;

  // Reduce overall size when in slim mode
  .sidebar--slim & {
    width: 60px;
    transform: none;
  }

  // Remove background on 404 page
  .page404__bg & {
    background-color: transparent;
  }

  // Set wagging styles
  &--wagging {
    &:hover {
      transition: transform 1.2s ease;

      // stylelint-disable max-nesting-depth
      [data-part='tail'] {
        animation: tail-wag 0.1s alternate;
        animation-iteration-count: infinite;
      }

      // TODO: Fix legacy specificity issues
      [data-part='eye--open'] {
        display: none !important;
      }

      [data-part='eye--closed'] {
        display: inline !important;
      }
    }
  }

  // Bird wrapper
  &__icon-wrapper {
    @apply w-bg-white/15;
    margin: auto;
    position: absolute;
    // Remove once we drop support for Safari 13.
    // stylelint-disable-next-line property-disallowed-list
    left: 0;
    inset-inline-start: 0;
    top: 0;
    width: 100px;
    height: 100px;
    border-radius: 50%;
    // Remove once we drop support for Safari 13.
    // stylelint-disable-next-line property-disallowed-list
    transition: left $menu-transition-duration ease,
      inset-inline-start $menu-transition-duration ease,
      top $menu-transition-duration ease, width $menu-transition-duration ease,
      height $menu-transition-duration ease;

    .sidebar--slim & {
<<<<<<< HEAD
      left: 10px;
=======
      // Remove once we drop support for Safari 13.
      // stylelint-disable-next-line property-disallowed-list
      left: -10px;
      inset-inline-start: -10px;
>>>>>>> 6439b1e8
      top: 10px;
      width: 40px;
      height: 40px;
    }

    .page404__bg & {
      width: auto;
      height: auto;
      position: static;
    }
  }

  // Bird icons
  &__icon {
<<<<<<< HEAD
    .sidebar--slim & {
      width: 42px;
      height: 51px;
      top: 10px;
      left: -9px;
=======
    display: block;
    // Remove once we drop support for Safari 13.
    // stylelint-disable-next-line property-disallowed-list
    left: 0;
    inset-inline-start: 0;
    top: 0;
    width: 70%;
    height: 70%;
    position: absolute;
    margin: auto;
    bottom: 0;
    // Remove once we drop support for Safari 13.
    // stylelint-disable-next-line property-disallowed-list
    right: 0;
    inset-inline-end: 0;
    // Remove once we drop support for Safari 13.
    // stylelint-disable-next-line property-disallowed-list
    transition: left $menu-transition-duration ease,
      inset-inline-start $menu-transition-duration ease,
      width $menu-transition-duration ease,
      height $menu-transition-duration ease;

    .sidebar--slim & {
      // Remove once we drop support for Safari 13.
      // stylelint-disable-next-line property-disallowed-list
      left: -10px;
      inset-inline-start: -10px;
      width: 70%;
      height: 70%;
>>>>>>> 6439b1e8
    }

    // TODO: Fix legacy specificity issues
    &[data-part='eye--open'] {
      display: inline !important;
    }

    &[data-part='eye--closed'] {
      display: none !important;
    }
  }
}

.sidebar-custom-branding {
  display: block;
  align-items: center;
  color: #aaa;
  -webkit-font-smoothing: auto;
  position: relative;
  margin: 2em auto;
  text-align: center;
  padding: 10px 0;
  transition: padding $menu-transition-duration ease;

  &:hover {
    color: $color-white;
  }

  @at-root .sidebar--slim #{&} {
    padding: 40px 0;
  }
}<|MERGE_RESOLUTION|>--- conflicted
+++ resolved
@@ -82,14 +82,10 @@
       height $menu-transition-duration ease;
 
     .sidebar--slim & {
-<<<<<<< HEAD
-      left: 10px;
-=======
       // Remove once we drop support for Safari 13.
       // stylelint-disable-next-line property-disallowed-list
-      left: -10px;
-      inset-inline-start: -10px;
->>>>>>> 6439b1e8
+      left: 10px;
+      inset-inline-start: 10px;
       top: 10px;
       width: 40px;
       height: 40px;
@@ -104,43 +100,14 @@
 
   // Bird icons
   &__icon {
-<<<<<<< HEAD
     .sidebar--slim & {
       width: 42px;
       height: 51px;
       top: 10px;
-      left: -9px;
-=======
-    display: block;
-    // Remove once we drop support for Safari 13.
-    // stylelint-disable-next-line property-disallowed-list
-    left: 0;
-    inset-inline-start: 0;
-    top: 0;
-    width: 70%;
-    height: 70%;
-    position: absolute;
-    margin: auto;
-    bottom: 0;
-    // Remove once we drop support for Safari 13.
-    // stylelint-disable-next-line property-disallowed-list
-    right: 0;
-    inset-inline-end: 0;
-    // Remove once we drop support for Safari 13.
-    // stylelint-disable-next-line property-disallowed-list
-    transition: left $menu-transition-duration ease,
-      inset-inline-start $menu-transition-duration ease,
-      width $menu-transition-duration ease,
-      height $menu-transition-duration ease;
-
-    .sidebar--slim & {
       // Remove once we drop support for Safari 13.
       // stylelint-disable-next-line property-disallowed-list
-      left: -10px;
-      inset-inline-start: -10px;
-      width: 70%;
-      height: 70%;
->>>>>>> 6439b1e8
+      left: -9px;
+      inset-inline-start: -9px;
     }
 
     // TODO: Fix legacy specificity issues
