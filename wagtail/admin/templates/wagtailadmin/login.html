--- conflicted
+++ resolved
@@ -52,12 +52,6 @@
                             {{ form.password }}
                         </div>
                     </div>
-<<<<<<< HEAD
-                    {% if show_password_reset %}
-                        <p class="help"><a href="{% url 'wagtailadmin_password_reset' %}" aria-label="{% trans "Forgotten your password? Request a reset email." %} ">{% trans "Forgotten it?" %}</a></p>
-                    {% endif %}
-=======
->>>>>>> 1941997d
                 </li>
 
                 {% block extra_fields %}
@@ -88,7 +82,7 @@
             </ul>
 
             {% if show_password_reset %}
-                <p class="help"><a href="{% url 'wagtailadmin_password_reset' %}">{% trans "Forgotten it?" %}</a></p>
+                <p class="help"><a href="{% url 'wagtailadmin_password_reset' %}" aria-label="{% trans "Forgotten your password? Request a reset email." %} ">{% trans "Forgotten it?" %}</a></p>
             {% endif %}
         {% endblock %}
         </form>
