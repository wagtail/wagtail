from django.urls import path
from django.http import JsonResponse

<<<<<<< HEAD
from wagtail.images.views import chooser, images, multiple
from wagtail.admin.views.generic.multiple_upload import DeleteView as BaseDeleteView

# used as delete_action, when object is already deleted, just to show user delete animation
class DummyDeleteView(BaseDeleteView):
    def post(self, request, *args, **kwargs):
        return JsonResponse({"success": True})

=======
from wagtail.images.views import images, multiple
>>>>>>> 9df6df55

app_name = "wagtailimages"
urlpatterns = [
    path("", images.IndexView.as_view(), name="index"),
    path("results/", images.ListingResultsView.as_view(), name="listing_results"),
    path("<int:image_id>/", images.edit, name="edit"),
    path("<int:image_id>/delete/", images.delete, name="delete"),
    path("<int:image_id>/generate_url/", images.url_generator, name="url_generator"),
    path(
        "<int:image_id>/generate_url/<str:filter_spec>/",
        images.generate_url,
        name="generate_url",
    ),
    path("<int:image_id>/preview/<str:filter_spec>/", images.preview, name="preview"),
    path("add/", images.add, name="add"),
    path("usage/<int:image_id>/", images.usage, name="image_usage"),
    path("multiple/add/", multiple.AddView.as_view(), name="add_multiple"),
    path("multiple/<int:image_id>/", multiple.EditView.as_view(), name="edit_multiple"),
    path(
        "multiple/create_from_uploaded_image/<int:uploaded_image_id>/",
        multiple.CreateFromUploadedImageView.as_view(),
        name="create_multiple_from_uploaded_image",
    ),
    path(
        "multiple/dummy_delete",
        DummyDeleteView.as_view(),
        name="dummy_delete",
    ),
    path(
        "multiple/<int:image_id>/delete/",
        multiple.DeleteView.as_view(),
        name="delete_multiple",
    ),
    path(
        "multiple/delete_upload/<int:uploaded_image_id>/",
        multiple.DeleteUploadView.as_view(),
        name="delete_upload_multiple",
    ),
]<|MERGE_RESOLUTION|>--- conflicted
+++ resolved
@@ -1,7 +1,6 @@
 from django.urls import path
 from django.http import JsonResponse
 
-<<<<<<< HEAD
 from wagtail.images.views import chooser, images, multiple
 from wagtail.admin.views.generic.multiple_upload import DeleteView as BaseDeleteView
 
@@ -9,11 +8,8 @@
 class DummyDeleteView(BaseDeleteView):
     def post(self, request, *args, **kwargs):
         return JsonResponse({"success": True})
-
-=======
-from wagtail.images.views import images, multiple
->>>>>>> 9df6df55
-
+        
+        
 app_name = "wagtailimages"
 urlpatterns = [
     path("", images.IndexView.as_view(), name="index"),
