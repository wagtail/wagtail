--- conflicted
+++ resolved
@@ -139,16 +139,13 @@
 
     def __init__(self, target_models=None, can_choose_root=False, user_perms=None, **kwargs):
         super(AdminPageChooser, self).__init__(**kwargs)
-<<<<<<< HEAD
-        self.user_perms = user_perms
-=======
-
+        
         if target_models:
             models = ', '.join([model._meta.verbose_name.title() for model in target_models if model is not Page])
             if models:
                 self.choose_one_text += ' (' + models + ')'
 
->>>>>>> 40dc7f7a
+        self.user_perms = user_perms
         self.target_models = list(target_models or [Page])
         self.can_choose_root = can_choose_root
 
