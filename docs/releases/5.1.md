--- conflicted
+++ resolved
@@ -62,11 +62,8 @@
  * Add support for adding [HTML `attrs`](panels_attrs) on `FieldPanel`, `FieldRowPanel`, `MultiFieldPanel`, and others (Aman Pandey, Antoni Martyniuk, LB (Ben) Johnston)
  * Change to always cache renditions (Jake Howard)
  * Update link/document rich text tooltips for consistency with the inline toolbar (Albina Starykova)
-<<<<<<< HEAD
  * Increase the contrast between the rich text / StreamField block picker and the page in dark mode (Albina Starykova)
-=======
  * Purge revisions of non-page models in `purge_revisions` command (Sage Abdullah)
->>>>>>> 9881ec12
 
 ### Bug fixes
 
