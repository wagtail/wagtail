--- conflicted
+++ resolved
@@ -20,12 +20,9 @@
     authentication_classes = [SessionAuthentication]
 
     actions = {
+        'convert_alias': ConvertAliasPageAPIAction,
         'copy': CopyPageAPIAction,
-<<<<<<< HEAD
-        'convert_alias': ConvertAliasPageAPIAction,
-=======
         'delete': DeletePageAPIAction,
->>>>>>> ab943f16
     }
 
     # Add has_children and for_explorer filters
