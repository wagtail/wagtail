import datetime
import json
import os

from django.conf import settings
from django.core.checks import Info
from django.core.exceptions import FieldError
from django.core.serializers.json import DjangoJSONEncoder
from django.db import DatabaseError, models
from django.template.response import TemplateResponse
from django.utils.formats import date_format
from django.utils.text import slugify
from django.utils.translation import gettext_lazy as _

from wagtail.admin.edit_handlers import FieldPanel
from wagtail.admin.mail import send_mail
from wagtail.contrib.forms.utils import get_field_clean_name
from wagtail.core.models import Orderable, Page

from .forms import FormBuilder, WagtailAdminFormPageForm

FORM_FIELD_CHOICES = (
    ("singleline", _("Single line text")),
    ("multiline", _("Multi-line text")),
    ("email", _("Email")),
    ("number", _("Number")),
    ("url", _("URL")),
    ("checkbox", _("Checkbox")),
    ("checkboxes", _("Checkboxes")),
    ("dropdown", _("Drop down")),
    ("multiselect", _("Multiple select")),
    ("radio", _("Radio buttons")),
    ("date", _("Date")),
    ("datetime", _("Date/time")),
    ("hidden", _("Hidden field")),
)


class AbstractFormSubmission(models.Model):
    """
    Data for a form submission.

    You can create custom submission model based on this abstract model.
    For example, if you need to save additional data or a reference to a user.
    """

    form_data = models.TextField()
    page = models.ForeignKey(Page, on_delete=models.CASCADE)

    submit_time = models.DateTimeField(verbose_name=_("submit time"), auto_now_add=True)

    def get_data(self):
        """
        Returns dict with form data.

        You can override this method to add additional data.
        """
        form_data = json.loads(self.form_data)
        form_data.update(
            {
                "submit_time": self.submit_time,
            }
        )

        return form_data

    def __str__(self):
        return self.form_data

    class Meta:
        abstract = True
        verbose_name = _("form submission")
        verbose_name_plural = _("form submissions")


class FormSubmission(AbstractFormSubmission):
    """Data for a Form submission."""


class AbstractFormField(Orderable):
    """
    Database Fields required for building a Django Form field.
    """

    clean_name = models.CharField(
        verbose_name=_("name"),
        max_length=255,
        blank=True,
        default="",
        help_text=_(
            "Safe name of the form field, the label converted to ascii_snake_case"
        ),
    )
    label = models.CharField(
        verbose_name=_("label"),
        max_length=255,
        help_text=_("The label of the form field"),
    )
    field_type = models.CharField(
        verbose_name=_("field type"), max_length=16, choices=FORM_FIELD_CHOICES
    )
    required = models.BooleanField(verbose_name=_("required"), default=True)
    choices = models.TextField(
        verbose_name=_("choices"),
        blank=True,
        help_text=_(
            "Comma separated list of choices. Only applicable in checkboxes, radio and dropdown."
        ),
    )
<<<<<<< HEAD
    default_value = models.TextField(
        verbose_name=_('default value'),
=======
    default_value = models.CharField(
        verbose_name=_("default value"),
        max_length=255,
>>>>>>> 82427901
        blank=True,
        help_text=_("Default value. Comma separated values supported for checkboxes."),
    )
    help_text = models.CharField(
        verbose_name=_("help text"), max_length=255, blank=True
    )

    panels = [
        FieldPanel("label"),
        FieldPanel("help_text"),
        FieldPanel("required"),
        FieldPanel("field_type", classname="formbuilder-type"),
        FieldPanel("choices", classname="formbuilder-choices"),
        FieldPanel("default_value", classname="formbuilder-default"),
    ]

    def save(self, *args, **kwargs):
        """
        When new fields are created, generate a template safe ascii name to use as the
        JSON storage reference for this field. Previously created fields will be updated
        to use the legacy unidecode method via checks & _migrate_legacy_clean_name.
        """

        is_new = self.pk is None
        if is_new:
            clean_name = get_field_clean_name(self.label)
            self.clean_name = clean_name

        super().save(*args, **kwargs)

    @classmethod
    def _migrate_legacy_clean_name(cls):
        """
        Ensure that existing data stored will be accessible via the legacy clean_name.
        When checks run, replace any blank clean_name values with the unidecode conversion.
        """

        try:
            objects = cls.objects.filter(clean_name__exact="")
            if objects.count() == 0:
                return None

        except (FieldError, DatabaseError):
            # attempting to query on clean_name before field has been added
            return None

        try:
            from unidecode import unidecode
        except ImportError as error:
            description = "You have form submission data that was created on an older version of Wagtail and requires the unidecode library to retrieve it correctly. Please install the unidecode package."
            raise Exception(description) from error

        for obj in objects:
            legacy_clean_name = str(slugify(str(unidecode(obj.label))))
            obj.clean_name = legacy_clean_name
            obj.save()

        return Info("Added `clean_name` on %s form field(s)" % objects.count(), obj=cls)

    @classmethod
    def check(cls, **kwargs):
        errors = super().check(**kwargs)

        messages = cls._migrate_legacy_clean_name()
        if messages:
            errors.append(messages)

        return errors

    class Meta:
        abstract = True
        ordering = ["sort_order"]


class AbstractForm(Page):
    """
    A Form Page. Pages implementing a form should inherit from it
    """

    base_form_class = WagtailAdminFormPageForm

    form_builder = FormBuilder

    submissions_list_view_class = None

    def __init__(self, *args, **kwargs):
        super().__init__(*args, **kwargs)
        if not hasattr(self, "landing_page_template"):
            name, ext = os.path.splitext(self.template)
            self.landing_page_template = name + "_landing" + ext

    class Meta:
        abstract = True

    def get_form_fields(self):
        """
        Form page expects `form_fields` to be declared.
        If you want to change backwards relation name,
        you need to override this method.
        """

        return self.form_fields.all()

    def get_data_fields(self):
        """
        Returns a list of tuples with (field_name, field_label).
        """

        data_fields = [
            ("submit_time", _("Submission date")),
        ]
        data_fields += [
            (field.clean_name, field.label) for field in self.get_form_fields()
        ]

        return data_fields

    def get_form_class(self):
        fb = self.form_builder(self.get_form_fields())
        return fb.get_form_class()

    def get_form_parameters(self):
        return {}

    def get_form(self, *args, **kwargs):
        form_class = self.get_form_class()
        form_params = self.get_form_parameters()
        form_params.update(kwargs)

        return form_class(*args, **form_params)

    def get_landing_page_template(self, request, *args, **kwargs):
        return self.landing_page_template

    def get_submission_class(self):
        """
        Returns submission class.

        You can override this method to provide custom submission class.
        Your class must be inherited from AbstractFormSubmission.
        """

        return FormSubmission

    def get_submissions_list_view_class(self):
        from .views import SubmissionsListView

        return self.submissions_list_view_class or SubmissionsListView

    def process_form_submission(self, form):
        """
        Accepts form instance with submitted data, user and page.
        Creates submission instance.

        You can override this method if you want to have custom creation logic.
        For example, if you want to save reference to a user.
        """

        return self.get_submission_class().objects.create(
            form_data=json.dumps(form.cleaned_data, cls=DjangoJSONEncoder),
            page=self,
        )

    def render_landing_page(self, request, form_submission=None, *args, **kwargs):
        """
        Renders the landing page.

        You can override this method to return a different HttpResponse as
        landing page. E.g. you could return a redirect to a separate page.
        """
        context = self.get_context(request)
        context["form_submission"] = form_submission
        return TemplateResponse(
            request, self.get_landing_page_template(request), context
        )

    def serve_submissions_list_view(self, request, *args, **kwargs):
        """
        Returns list submissions view for admin.

        `list_submissions_view_class` can bse set to provide custom view class.
        Your class must be inherited from SubmissionsListView.
        """
        view = self.get_submissions_list_view_class().as_view()
        return view(request, form_page=self, *args, **kwargs)

    def serve(self, request, *args, **kwargs):
        if request.method == "POST":
            form = self.get_form(
                request.POST, request.FILES, page=self, user=request.user
            )

            if form.is_valid():
                form_submission = self.process_form_submission(form)
                return self.render_landing_page(
                    request, form_submission, *args, **kwargs
                )
        else:
            form = self.get_form(page=self, user=request.user)

        context = self.get_context(request)
        context["form"] = form
        return TemplateResponse(request, self.get_template(request), context)

    preview_modes = [
        ("form", _("Form")),
        ("landing", _("Landing page")),
    ]

    def serve_preview(self, request, mode_name):
        if mode_name == "landing":
            request.is_preview = True
            request.preview_mode = mode_name
            return self.render_landing_page(request)
        else:
            return super().serve_preview(request, mode_name)


class AbstractEmailForm(AbstractForm):
    """
    A Form Page that sends email. Pages implementing a form to be send to an email should inherit from it
    """

    to_address = models.CharField(
        verbose_name=_("to address"),
        max_length=255,
        blank=True,
        help_text=_(
            "Optional - form submissions will be emailed to these addresses. Separate multiple addresses by comma."
        ),
    )
    from_address = models.CharField(
        verbose_name=_("from address"), max_length=255, blank=True
    )
    subject = models.CharField(verbose_name=_("subject"), max_length=255, blank=True)

    def process_form_submission(self, form):
        submission = super().process_form_submission(form)
        if self.to_address:
            self.send_mail(form)
        return submission

    def send_mail(self, form):
        addresses = [x.strip() for x in self.to_address.split(",")]
        send_mail(
            self.subject,
            self.render_email(form),
            addresses,
            self.from_address,
        )

    def render_email(self, form):
        content = []

        cleaned_data = form.cleaned_data
        for field in form:
            if field.name not in cleaned_data:
                continue

            value = cleaned_data.get(field.name)

            if isinstance(value, list):
                value = ", ".join(value)

            # Format dates and datetimes with SHORT_DATE(TIME)_FORMAT
            if isinstance(value, datetime.datetime):
                value = date_format(value, settings.SHORT_DATETIME_FORMAT)
            elif isinstance(value, datetime.date):
                value = date_format(value, settings.SHORT_DATE_FORMAT)

            content.append("{}: {}".format(field.label, value))

        return "\n".join(content)

    class Meta:
        abstract = True<|MERGE_RESOLUTION|>--- conflicted
+++ resolved
@@ -107,14 +107,10 @@
             "Comma separated list of choices. Only applicable in checkboxes, radio and dropdown."
         ),
     )
-<<<<<<< HEAD
+    
     default_value = models.TextField(
         verbose_name=_('default value'),
-=======
-    default_value = models.CharField(
-        verbose_name=_("default value"),
         max_length=255,
->>>>>>> 82427901
         blank=True,
         help_text=_("Default value. Comma separated values supported for checkboxes."),
     )
