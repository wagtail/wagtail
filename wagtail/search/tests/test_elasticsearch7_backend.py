--- conflicted
+++ resolved
@@ -293,10 +293,7 @@
                     "match": {
                         "title": {
                             "query": "Hello",
-<<<<<<< HEAD
-=======
                             "boost": 2.0,
->>>>>>> f0697a6a
                         },
                     },
                 },
@@ -318,10 +315,7 @@
                     "match": {
                         "title": {
                             "query": "Hello",
-<<<<<<< HEAD
-=======
                             "boost": 2.0,
->>>>>>> f0697a6a
                             "operator": "and",
                         }
                     },
@@ -343,11 +337,7 @@
                 "must": {
                     "multi_match": {
                         "fields": [
-<<<<<<< HEAD
-                            "title",
-=======
                             "title^2.0",
->>>>>>> f0697a6a
                             "summary",
                         ],
                         "query": "Hello",
@@ -373,11 +363,7 @@
                 "must": {
                     "multi_match": {
                         "fields": [
-<<<<<<< HEAD
-                            "title",
-=======
                             "title^2.0",
->>>>>>> f0697a6a
                             "summary",
                         ],
                         "query": "Hello",
@@ -744,11 +730,7 @@
             "multi_match": {
                 "query": "Hello world",
                 "fields": [
-<<<<<<< HEAD
-                    "title",
-=======
                     "title^2.0",
->>>>>>> f0697a6a
                     "summary",
                 ],
                 "type": "phrase",
@@ -767,10 +749,7 @@
             "match_phrase": {
                 "title": {
                     "query": "Hello world",
-<<<<<<< HEAD
-=======
                     "boost": 2.0,
->>>>>>> f0697a6a
                 },
             },
         }
@@ -810,10 +789,7 @@
                 "title": {
                     "query": "Hello world",
                     "fuzziness": "AUTO",
-<<<<<<< HEAD
-=======
                     "boost": 2.0,
->>>>>>> f0697a6a
                 },
             }
         }
@@ -830,11 +806,7 @@
         expected_result = {
             "multi_match": {
                 "fields": [
-<<<<<<< HEAD
-                    "title",
-=======
                     "title^2.0",
->>>>>>> f0697a6a
                     "summary",
                 ],
                 "query": "Hello world",
