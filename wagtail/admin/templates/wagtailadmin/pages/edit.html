{% extends "wagtailadmin/base.html" %}
{% load wagtailadmin_tags %}
{% load i18n %}
{% load l10n %}
{% block titletag %}{% blocktrans trimmed with title=page.get_admin_display_title page_type=content_type.model_class.get_verbose_name %}Editing {{ page_type }}: {{ title }}{% endblocktrans %}{% endblock %}
{% block bodyclass %}page-editor {% if page.live %}page-is-live{% endif %} model-{{ content_type.model }} {% if page_locked %}page-locked{% endif %}{% endblock %}

{% block content %}
    <div id="comments"></div>
    {% page_permissions page as page_perms %}
<<<<<<< HEAD

    {% include 'wagtailadmin/shared/headers/page_edit_header.html' %}
=======
    <header class="merged tab-merged">
        {% explorer_breadcrumb page page_perms=page_perms show_header_buttons=True %}

        <div class="row row-flush">
            <div class="left col9 header-title" title="{% blocktrans trimmed with title=page.get_admin_display_title page_type=content_type.model_class.get_verbose_name %}Editing {{ page_type }}{% endblocktrans %}">
                <h1>
                    {% icon name="doc-empty-inverse" class_name="header-title-icon" %}
                    {% blocktrans trimmed with title=page.get_admin_display_title page_type=content_type.model_class.get_verbose_name %}Editing {{ page_type }} <span>{{ title }}</span>{% endblocktrans %}
                </h1>
            </div>
            <div class="right col3">
                {% include "wagtailadmin/pages/_page_view_live_tag.html" with page=page_for_status %}
            </div>
        </div>
        <ul class="row header-meta">
            {% include "wagtailadmin/shared/workflow_status.html" with page=page_for_status %}
            {% if page.get_latest_revision %}
                <li>
                    <a href="{% url 'wagtailadmin_pages:history' page.id %}" class="button button-small button-nobg text-notransform">
                        {% icon "history" class_name="default" %}
                        {% trans "History" %}
                    </a>
                </li>
            {% endif %}
            <li class="header-meta--type">
                {% icon name="doc-empty-inverse" class_name="default" %}
                {{ content_type.model_class.get_verbose_name }}
            </li>
            {% if content_type.model_class.get_page_description %}
                <li class="header-meta--type">
                    {% icon name="help" class_name="default" %}
                    <span data-wagtail-tooltip="{{ content_type.model_class.get_page_description }}">
                        {{ content_type.model_class.get_page_description|truncatewords:4 }}
                    </span>
                </li>
            {% endif %}
            {% if locale %}
                <li class="header-meta--locale">
                    {% include "wagtailadmin/shared/locale_selector.html" %}
                </li>
            {% endif %}
        </ul>
    </header>
>>>>>>> 050f4815

    {% block form %}
        <form id="page-edit-form" action="{% url 'wagtailadmin_pages:edit' page.id %}" method="POST" novalidate{% if form.is_multipart %} enctype="multipart/form-data"{% endif %}>
            {% csrf_token %}

            <input type="hidden" name="next" value="{{ next }}">
            {{ edit_handler.render_form_content }}

            {% if is_revision %}
                <input type="hidden" name="revision" value="{{ revision.id|unlocalize }}" />
            {% endif %}

            <footer class="footer">
                <ul>
                    <li class="footer__container">
                        <nav aria-label="{% trans 'Actions' %}">
                            <ul>
                                <li class="actions actions--primary">
                                    <div class="dropdown dropup dropdown-button match-width {% if is_revision %}warning{% endif %}">
                                        {{ action_menu.render_html }}
                                    </div>
                                </li>

                                {% if preview_modes %}
                                    <li class="preview">
                                        {% trans 'Preview' as preview_label %}
                                        {% if preview_modes|length > 1 %}
                                            <div class="dropdown dropup dropdown-button match-width">
                                                {% include "wagtailadmin/pages/_preview_button_on_edit.html" with label=preview_label icon=1 %}
                                                <div class="dropdown-toggle">{% icon name="arrow-up" %}</div>
                                                <ul>
                                                    {% for mode_name, mode_display_name in preview_modes %}
                                                        <li>
                                                            {% include "wagtailadmin/pages/_preview_button_on_edit.html" with mode=mode_name label=mode_display_name %}
                                                        </li>
                                                    {% endfor %}
                                                </ul>
                                            </div>
                                        {% else %}
                                            {% include "wagtailadmin/pages/_preview_button_on_edit.html" with label=preview_label icon=1 %}
                                        {% endif %}
                                    </li>
                                {% endif %}

                                {% block extra_footer_actions %}
                                {% endblock %}
                            </ul>
                        </nav>
                    </li>
                    {% include "wagtailadmin/pages/_unsaved_changes_warning.html" %}
                </ul>
            </footer>
        </form>
    {% endblock %}

{% endblock %}

{% block extra_css %}
    {{ block.super }}
    {% include "wagtailadmin/pages/_editor_css.html" %}
    {{ edit_handler.form.media.css }}
    {{ action_menu.media.css }}
{% endblock %}

{% block extra_js %}
    {{ block.super }}
    {% include "wagtailadmin/pages/_editor_js.html" %}

    {% comment %}
        Additional js from widgets media. Allows for custom widgets in admin panel.
    {% endcomment %}
    {{ edit_handler.form.media.js }}
    {{ action_menu.media.js }}

    {% comment %}
        Additional HTML code that edit handlers define through 'html_declarations'. (Technically this isn't JavaScript, but it will generally be data that exists for JavaScript to work with...)
    {% endcomment %}
    {{ edit_handler.html_declarations }}

    <script>
        // Set wagtailConfig.ACTIVE_CONTENT_LOCALE if this is a translated page
        // This value may be used by JS widgets on the form
        {% if locale %}
            window.wagtailConfig = window.wagtailConfig || {};
            window.wagtailConfig.ACTIVE_CONTENT_LOCALE = '{{ locale.language_code|escapejs }}';
        {% endif %}

        $(function() {
            {% if publishing_will_cancel_workflow %}
                /* Make user confirm before publishing the page if it will cancel an ongoing workflow */
                let cancellationConfirmed = false;
                $('[name=action-publish]').click((e) => {
                    if (!cancellationConfirmed) {
                        e.stopImmediatePropagation();
                        e.preventDefault();
                        ModalWorkflow({
                            'url': "{% url 'wagtailadmin_pages:confirm_workflow_cancellation' page.id %}",
                            'onload': {
                                'confirm': function(modal, jsonData) {
                                    $('[data-confirm-cancellation]', modal.body).click((event) => {
                                        cancellationConfirmed = true;
                                        modal.close();
                                        e.currentTarget.click();
                                    })
                                    $('[data-cancel-dialog]', modal.body).click((event) => {
                                        modal.close();
                                    })
                                },
                                'no_confirmation_needed': function(modal, jsonData) {
                                    modal.close();
                                    cancellationConfirmed = true;
                                    e.currentTarget.click();
                                }
                            },
                        });
                    }
                });
            {% endif %}

            /* Make user confirm before leaving the editor if there are unsaved changes */
            {% trans "This page has unsaved changes." as confirmation_message %}
            enableDirtyFormCheck(
                '#page-edit-form',
                {
                    confirmationMessage: '{{ confirmation_message|escapejs }}',

                    {% if has_unsaved_changes %}
                        alwaysDirty: true,
                    {% endif %}

                    commentApp: window.comments.commentApp,
                    callback: window.updateFooterSaveWarning
                }
            );

            /* Tooltips used by the workflow status component */
            $('[data-wagtail-tooltip]').tooltip({
                animation: false,
                title: function() {
                    return $(this).attr('data-wagtail-tooltip');
                },
                trigger: 'hover',
                placement: 'bottom',
            });

            ActivateWorkflowActionsForEditView('#page-edit-form');
            LockUnlockAction('{{ csrf_token|escapejs }}', '{% url 'wagtailadmin_pages:edit' page.id %}');

            {% get_comments_enabled as comments_enabled %}
            {% if comments_enabled %}
                // Initialise comments UI
                window.comments.initCommentsInterface(document.getElementById('page-edit-form'));
            {% endif %}
        });
    </script>
{% endblock %}<|MERGE_RESOLUTION|>--- conflicted
+++ resolved
@@ -8,54 +8,8 @@
 {% block content %}
     <div id="comments"></div>
     {% page_permissions page as page_perms %}
-<<<<<<< HEAD
 
     {% include 'wagtailadmin/shared/headers/page_edit_header.html' %}
-=======
-    <header class="merged tab-merged">
-        {% explorer_breadcrumb page page_perms=page_perms show_header_buttons=True %}
-
-        <div class="row row-flush">
-            <div class="left col9 header-title" title="{% blocktrans trimmed with title=page.get_admin_display_title page_type=content_type.model_class.get_verbose_name %}Editing {{ page_type }}{% endblocktrans %}">
-                <h1>
-                    {% icon name="doc-empty-inverse" class_name="header-title-icon" %}
-                    {% blocktrans trimmed with title=page.get_admin_display_title page_type=content_type.model_class.get_verbose_name %}Editing {{ page_type }} <span>{{ title }}</span>{% endblocktrans %}
-                </h1>
-            </div>
-            <div class="right col3">
-                {% include "wagtailadmin/pages/_page_view_live_tag.html" with page=page_for_status %}
-            </div>
-        </div>
-        <ul class="row header-meta">
-            {% include "wagtailadmin/shared/workflow_status.html" with page=page_for_status %}
-            {% if page.get_latest_revision %}
-                <li>
-                    <a href="{% url 'wagtailadmin_pages:history' page.id %}" class="button button-small button-nobg text-notransform">
-                        {% icon "history" class_name="default" %}
-                        {% trans "History" %}
-                    </a>
-                </li>
-            {% endif %}
-            <li class="header-meta--type">
-                {% icon name="doc-empty-inverse" class_name="default" %}
-                {{ content_type.model_class.get_verbose_name }}
-            </li>
-            {% if content_type.model_class.get_page_description %}
-                <li class="header-meta--type">
-                    {% icon name="help" class_name="default" %}
-                    <span data-wagtail-tooltip="{{ content_type.model_class.get_page_description }}">
-                        {{ content_type.model_class.get_page_description|truncatewords:4 }}
-                    </span>
-                </li>
-            {% endif %}
-            {% if locale %}
-                <li class="header-meta--locale">
-                    {% include "wagtailadmin/shared/locale_selector.html" %}
-                </li>
-            {% endif %}
-        </ul>
-    </header>
->>>>>>> 050f4815
 
     {% block form %}
         <form id="page-edit-form" action="{% url 'wagtailadmin_pages:edit' page.id %}" method="POST" novalidate{% if form.is_multipart %} enctype="multipart/form-data"{% endif %}>
