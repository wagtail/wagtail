--- conflicted
+++ resolved
@@ -35,30 +35,6 @@
 
 {% block extra_js %}
 {{ block.super }}
-<<<<<<< HEAD
 <script src="{% versioned_static 'wagtailadmin/js/collapsible.js' %}"></script>
-=======
-<script>
-$(function() {
-    $('.object.collapsible').each(function() {
-        var $target = $(this);
-        var $content = $target.find('.object-layout');
-        if ($target.hasClass('collapsed') && $target.find('.error-message').length == 0) {
-            $content.hide();
-        }
-
-        $target.find('> .title-wrapper').on('click', function() {
-            if (!$target.hasClass('collapsed')) {
-                $target.addClass('collapsed');
-                $content.hide('slow');
-            } else {
-                $target.removeClass('collapsed');
-                $content.show('show');
-            }
-        });
-    });
-});
-</script>
 {{ media.js }}
->>>>>>> 5d2794b9
 {% endblock %}