{% extends "wagtailadmin/base.html" %}
{% load i18n %}
{% load l10n %}
{% load wagtailadmin_tags %}
{% block titletag %}{% trans "Add multiple documents" %}{% endblock %}
{% block extra_css %}
    {{ block.super }}

    {{ form_media.css }}

    <link rel="stylesheet" href="{% versioned_static 'wagtaildocs/css/add-multiple.css' %}" type="text/css" />
{% endblock %}

{% block content %}
    {% trans "Add documents" as add_str %}
    {% include "wagtailadmin/shared/header.html" with title=add_str icon="doc-full-inverse" %}

    <div class="nice-padding">
        <div class="drop-zone">
            <p>{% trans "Drag and drop documents into this area to upload immediately." %}</p>
            <p>{{ help_text }}</p>

            <form action="{% url 'wagtaildocs:add_multiple' %}" method="POST" enctype="multipart/form-data">
                <div class="replace-file-input">
                    <button class="button bicolor button--icon">{% icon name="plus" wrapped=1 %}{% trans "Or choose from your computer" %}</button>
                    <input id="fileupload" type="file" name="files[]" data-url="{% url 'wagtaildocs:add_multiple' %}" multiple>
                </div>
                {% csrf_token %}
                {% if collections %}
                    <div class="field choice_field select">
                        <label for="id_adddocument_collection">{% trans "Add to collection:" %}</label>
                        <div class="field-content">
<<<<<<< HEAD
                            <select id="id_adddocument_collection" name="collection">
                                {% minimum_collection_depth collections as min_depth %}
                                {% for collection in collections %}
                                    <option value="{{ collection.id|unlocalize }}">
                                      {% if request.user.is_superuser %}
                                          {# Superuser may see all collections. #}
                                          {% format_collection collection %}
                                      {% else %}
                                          {# Pass the minimum depth of the permitted collections, since user isn't a superuser #}
                                          {% format_collection collection min_depth %}
                                      {% endif %}
                                    </option>
                                {% endfor %}
                            </select>
=======
                            <div class="input">
                                <select id="id_adddocument_collection" name="collection">
                                    {% for collection in collections %}
                                        <option value="{{ collection.id|unlocalize }}">{{ collection.name }}</option>
                                    {% endfor %}
                                </select>
                                <span></span>
                            </div>
>>>>>>> f9d20d1f
                        </div>
                    </div>
                {% endif %}
            </form>
        </div>

        <div id="overall-progress" class="progress progress-secondary">
            <div class="bar" style="width: 0%;">0%</div>
        </div>

        <ul id="upload-list" class="upload-list multiple"></ul>
    </div>

    <script id="upload-list-item" type="text/template">
        <li class="row">
            <div class="left col3">
                <div class="preview">
                    <div class="progress">
                        <div class="bar" style="width: 0%;"></div>
                    </div>
                </div>
            </div>
            <div class="right col9">
                <p class="status-msg success">{% trans "Upload successful. Please update this document with a more appropriate title, if necessary. You may also delete the document completely if the upload wasn't required." %}</p>
                <p class="status-msg failure">{% trans "Sorry, upload failed." %}</p>
                <p class="status-msg failure error_messages"></p>
            </div>
        </li>
    </script>
{% endblock %}

{% block extra_js %}
    {{ block.super }}

    {{ form_media.js }}

    <!-- this exact order of plugins is vital -->
    <script src="{% versioned_static 'wagtailadmin/js/vendor/jquery.iframe-transport.js' %}"></script>
    <script src="{% versioned_static 'wagtailadmin/js/vendor/jquery.fileupload.js' %}"></script>
    <script src="{% versioned_static 'wagtailadmin/js/vendor/jquery.fileupload-process.js' %}"></script>
    <script src="{% versioned_static 'wagtailadmin/js/vendor/tag-it.js' %}"></script>

    <!-- Main script -->
    <script src="{% versioned_static 'wagtaildocs/js/add-multiple.js' %}"></script>

    {% url 'wagtailadmin_tag_autocomplete' as autocomplete_url %}
    <script>
        window.fileupload_opts = {
            simple_upload_url: "{% url 'wagtaildocs:add' %}"
        }
        window.tagit_opts = {
            autocomplete: {source: "{{ autocomplete_url|addslashes }}"}
        };
    </script>
{% endblock %}<|MERGE_RESOLUTION|>--- conflicted
+++ resolved
@@ -30,31 +30,23 @@
                     <div class="field choice_field select">
                         <label for="id_adddocument_collection">{% trans "Add to collection:" %}</label>
                         <div class="field-content">
-<<<<<<< HEAD
-                            <select id="id_adddocument_collection" name="collection">
-                                {% minimum_collection_depth collections as min_depth %}
-                                {% for collection in collections %}
-                                    <option value="{{ collection.id|unlocalize }}">
-                                      {% if request.user.is_superuser %}
-                                          {# Superuser may see all collections. #}
-                                          {% format_collection collection %}
-                                      {% else %}
-                                          {# Pass the minimum depth of the permitted collections, since user isn't a superuser #}
-                                          {% format_collection collection min_depth %}
-                                      {% endif %}
-                                    </option>
-                                {% endfor %}
-                            </select>
-=======
                             <div class="input">
                                 <select id="id_adddocument_collection" name="collection">
+                                    {% minimum_collection_depth collections as min_depth %}
                                     {% for collection in collections %}
-                                        <option value="{{ collection.id|unlocalize }}">{{ collection.name }}</option>
+                                        <option value="{{ collection.id|unlocalize }}">
+                                          {% if request.user.is_superuser %}
+                                              {# Superuser may see all collections. #}
+                                              {% format_collection collection %}
+                                          {% else %}
+                                              {# Pass the minimum depth of the permitted collections, since user isn't a superuser #}
+                                              {% format_collection collection min_depth %}
+                                          {% endif %}
+                                        </option>
                                     {% endfor %}
                                 </select>
                                 <span></span>
                             </div>
->>>>>>> f9d20d1f
                         </div>
                     </div>
                 {% endif %}
