--- conflicted
+++ resolved
@@ -2,13 +2,8 @@
 from django.core import management
 from wagtail.wagtailsearch import models
 from wagtail.tests.utils import login
-<<<<<<< HEAD
-import unittest
+import unittest2 as unittest
 from six import StringIO
-=======
-from StringIO import StringIO
-import unittest2 as unittest
->>>>>>> 797418f5
 
 
 class TestHitCounter(TestCase):
