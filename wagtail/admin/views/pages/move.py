--- conflicted
+++ resolved
@@ -75,7 +75,6 @@
         if hasattr(result, "status_code"):
             return result
 
-<<<<<<< HEAD
     pages_to_move = {page_to_move}
 
     # The `construct_synced_page_tree_list` hook returns translation and
@@ -89,10 +88,7 @@
 
     pages_to_move = list(pages_to_move)
 
-    if request.method == 'POST':
-=======
     if request.method == "POST":
->>>>>>> 3c082759
         # any invalid moves *should* be caught by the permission check in the action class,
         # so don't bother to catch InvalidMoveToDescendant
         action = MovePageAction(
@@ -100,7 +96,6 @@
         )
         action.execute()
 
-<<<<<<< HEAD
         if getattr(settings, 'WAGTAIL_I18N_ENABLED', False):
             # Move translation and alias pages if they have the same parent page.
             parent_page_translations = page_to_move.get_parent().get_translations()
@@ -115,10 +110,6 @@
                     )
                     action.execute()
 
-        messages.success(request, _("Page '{0}' moved.").format(page_to_move.get_admin_display_title()), buttons=[
-            messages.button(reverse('wagtailadmin_pages:edit', args=(page_to_move.id,)), _('Edit'))
-        ])
-=======
         messages.success(
             request,
             _("Page '{0}' moved.").format(page_to_move.get_admin_display_title()),
@@ -129,7 +120,6 @@
                 )
             ],
         )
->>>>>>> 3c082759
 
         for fn in hooks.get_hooks("after_move_page"):
             result = fn(request, page_to_move)
@@ -138,19 +128,12 @@
 
         return redirect("wagtailadmin_explore", destination.id)
 
-<<<<<<< HEAD
-    return TemplateResponse(request, 'wagtailadmin/pages/confirm_move.html', {
-        'page_to_move': page_to_move,
-        'destination': destination,
-        "translation_count": len(pages_to_move[1::])
-    })
-=======
     return TemplateResponse(
         request,
         "wagtailadmin/pages/confirm_move.html",
         {
             "page_to_move": page_to_move,
             "destination": destination,
+            "translation_count": len(pages_to_move[1::])
         },
-    )
->>>>>>> 3c082759
+    )