--- conflicted
+++ resolved
@@ -390,7 +390,19 @@
         # across pages (see issue #3729).
         same_rank_objects = set()
 
-<<<<<<< HEAD
+        index = self.backend.get_index_for_model(models.Book)
+        for i in range(10):
+            obj = models.Book.objects.create(title='Rank %s' % i, publication_date=date(2017, 10, 18), number_of_pages=100)
+            index.add_item(obj)
+            same_rank_objects.add(obj)
+        index.refresh()
+
+        results = self.backend.search('Rank', models.Book)
+        results_across_pages = set()
+        for i, obj in enumerate(same_rank_objects):
+            results_across_pages.add(results[i:i + 1][0])
+        self.assertSetEqual(results_across_pages, same_rank_objects)
+
     def test_row_boost(self):
         boosted = models.SearchTest.objects.create(title='[boosted] Hello')
         results = self.backend.search('Hello', models.SearchTest)
@@ -401,26 +413,6 @@
         results = self.backend.search('Hello', models.SearchTest)
         self.assertEqual(boosted.get_search_boost(), 1)
         self.assertNotEqual(results[0], boosted)
-
-    def test_delete(self):
-        # Delete one of the objects
-        self.backend.delete(self.testa)
-        self.testa.delete()
-        self.refresh_index()
-=======
-        index = self.backend.get_index_for_model(models.Book)
-        for i in range(10):
-            obj = models.Book.objects.create(title='Rank %s' % i, publication_date=date(2017, 10, 18), number_of_pages=100)
-            index.add_item(obj)
-            same_rank_objects.add(obj)
-        index.refresh()
-
-        results = self.backend.search('Rank', models.Book)
-        results_across_pages = set()
-        for i, obj in enumerate(same_rank_objects):
-            results_across_pages.add(results[i:i + 1][0])
-        self.assertSetEqual(results_across_pages, same_rank_objects)
->>>>>>> 50a52c20
 
     def test_delete(self):
         # Delete foundation
