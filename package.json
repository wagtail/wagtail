--- conflicted
+++ resolved
@@ -46,13 +46,8 @@
     "lint:js": "eslint --max-warnings 16 webpack.*.config.js ./client",
     "lint": "npm run lint:js",
     "test": "npm run test:unit",
-<<<<<<< HEAD
-    "test:unit": "mocha --compilers js:babel-core/register client/tests/**/*.test.js",
-    "component": "node ./client/src/cli/index.js component --dir ./client/src/components/"
-=======
     "test:unit": "env NODE_PATH=$NODE_PATH:$PWD/client/src mocha --compilers js:babel-core/register client/tests/**/*.test.js",
     "test:unit:coverage": "env NODE_PATH=$NODE_PATH:$PWD/client/src babel-node $(npm bin)/isparta cover node_modules/mocha/bin/_mocha -- client/tests/**/*.test.js",
-    "component": "node ./gulpfile.js/scaffold.js"
->>>>>>> eddd815b
+    "component": "node ./client/src/cli/index.js component --dir ./client/src/components/"
   }
 }