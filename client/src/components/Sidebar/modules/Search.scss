--- conflicted
+++ resolved
@@ -21,6 +21,7 @@
 
   // Beat specificity
   input:not([type='submit']) {
+    @apply w-pl-[45x];
     @include show-focus-outline-inside();
     position: absolute;
     // Remove once we drop support for Safari 13.
@@ -35,7 +36,6 @@
     border: 0;
     border-radius: 0;
     color: $color-menu-text;
-    padding-left: 45px;
     -webkit-font-smoothing: auto;
 
     .sidebar--slim & {
@@ -49,14 +49,6 @@
 
   &__submit {
     @include show-focus-outline-inside();
-<<<<<<< HEAD
-=======
-    position: absolute;
-    // Remove once we drop support for Safari 13.
-    // stylelint-disable-next-line property-disallowed-list
-    right: 0;
-    inset-inline-end: 0;
->>>>>>> 6439b1e8
     background-color: transparent;
     border: 0;
     border-radius: 0;
@@ -68,13 +60,8 @@
       width $menu-transition-duration ease;
 
     svg {
-<<<<<<< HEAD
-      margin-right: 20px;
-      transition: margin-right $menu-transition-duration ease;
-=======
-      margin-inline-end: 15px;
+      margin-inline-end: 20px;
       transition: margin-inline-end $menu-transition-duration ease;
->>>>>>> 6439b1e8
     }
 
     .sidebar--slim & {
