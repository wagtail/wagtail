from contextlib import contextmanager
import warnings

from django.contrib.auth.models import User
from django.utils import six

# We need to make sure that we're using the same unittest library that Django uses internally
# Otherwise, we get issues with the "SkipTest" and "ExpectedFailure" exceptions being recognised as errors
try:
    # Firstly, try to import unittest from Django
    from django.utils import unittest
except ImportError:
    # Django doesn't include unittest
    # We must be running on Django 1.7+ which doesn't support Python 2.6 so
    # the standard unittest library should be unittest2
    import unittest


class WagtailTestUtils(object):
    def login(self):
        # Create a user
        user = User.objects.create_superuser(username='test', email='test@email.com', password='password')

        # Login
        self.client.login(username='test', password='password')

        return user

    def assertRegex(self, *args, **kwargs):
<<<<<<< HEAD
        six.assertRegex(self, *args, **kwargs)
=======
        six.assertRegex(self, *args, **kwargs)

    @staticmethod
    @contextmanager
    def ignore_deprecation_warnings():
        with warnings.catch_warnings(record=True) as warning_list:  # catch all warnings
            yield

        # rethrow all warnings that were not DeprecationWarnings
        for w in warning_list:
            if not issubclass(w.category, DeprecationWarning):
                warnings.showwarning(message=w.message, category=w.category, filename=w.filename, lineno=w.lineno, file=w.file, line=w.line)
>>>>>>> b1c5871a
<|MERGE_RESOLUTION|>--- conflicted
+++ resolved
@@ -27,9 +27,6 @@
         return user
 
     def assertRegex(self, *args, **kwargs):
-<<<<<<< HEAD
-        six.assertRegex(self, *args, **kwargs)
-=======
         six.assertRegex(self, *args, **kwargs)
 
     @staticmethod
@@ -41,5 +38,4 @@
         # rethrow all warnings that were not DeprecationWarnings
         for w in warning_list:
             if not issubclass(w.category, DeprecationWarning):
-                warnings.showwarning(message=w.message, category=w.category, filename=w.filename, lineno=w.lineno, file=w.file, line=w.line)
->>>>>>> b1c5871a
+                warnings.showwarning(message=w.message, category=w.category, filename=w.filename, lineno=w.lineno, file=w.file, line=w.line)