# coding: utf-8

from __future__ import absolute_import, unicode_literals

from django.contrib.postgres.search import SearchQuery, SearchRank, SearchVector
from django.db import DEFAULT_DB_ALIAS, NotSupportedError, connections, transaction
from django.db.models import F, Manager, Q, TextField, Value
from django.db.models.constants import LOOKUP_SEP
from django.db.models.functions import Cast
from django.utils.encoding import force_text

from wagtail.wagtailsearch.backends.base import (
    BaseSearchBackend, BaseSearchQuery, BaseSearchResults)
from wagtail.wagtailsearch.index import RelatedFields, SearchField

from .models import IndexEntry, SearchAutocomplete
from .utils import (
<<<<<<< HEAD
    ADD, AND, OR, get_content_type_pk, get_descendants_content_types_pks,
    get_postgresql_connections, get_sql_weights, get_weight, keyword_split, unidecode)
=======
    ADD, AND, OR, WEIGHTS_VALUES, get_ancestors_content_types_pks, get_content_type_pk,
    get_descendants_content_types_pks, get_postgresql_connections, get_weight, keyword_split,
    unidecode)


# TODO: Add autocomplete.
>>>>>>> 49b28311


class Index(object):
    def __init__(self, backend, model, db_alias=None):
        self.backend = backend
        self.model = model
        if db_alias is None:
            db_alias = DEFAULT_DB_ALIAS
        if connections[db_alias].vendor != 'postgresql':
            raise NotSupportedError(
                'You must select a PostgreSQL database '
                'to use PostgreSQL search.')
        self.db_alias = db_alias
        self.index_entries = IndexEntry._default_manager.using(self.db_alias)
        self.name = model._meta.label
        self.search_fields = self.model.get_search_fields()

    def add_model(self, model):
        pass

    def refresh(self):
        pass

    def delete_stale_entries(self):
        if self.model._meta.parents:
            # We don’t need to delete stale entries for non-root models,
            # since we already delete them by deleting roots.
            return
        existing_pks = (self.model._default_manager.using(self.db_alias)
                        .annotate(object_id=Cast('pk', TextField()))
                        .values('object_id'))
        content_type_ids = get_descendants_content_types_pks(self.model)
        stale_entries = (
            self.index_entries.filter(content_type_id__in=content_type_ids)
            .exclude(object_id__in=existing_pks))
        stale_entries.delete()

    def prepare_value(self, value):
        if isinstance(value, str):
            return value
        if isinstance(value, list):
            return ', '.join(self.prepare_value(item) for item in value)
        if isinstance(value, dict):
            return ', '.join(self.prepare_value(item)
                             for item in value.values())
        return force_text(value)

    def prepare_field(self, obj, field):
        if isinstance(field, SearchField):
            yield (unidecode(self.prepare_value(field.get_value(obj))),
                   get_weight(field.boost))
        elif isinstance(field, RelatedFields):
            sub_obj = field.get_value(obj)
            if sub_obj is None:
                return
            if isinstance(sub_obj, Manager):
                sub_objs = sub_obj.all()
            else:
                if callable(sub_obj):
                    sub_obj = sub_obj()
                sub_objs = [sub_obj]
            for sub_obj in sub_objs:
                for sub_field in field.fields:
                    yield from self.prepare_field(sub_obj, sub_field)

    def prepare_obj(self, obj):
        obj._object_id_ = force_text(obj.pk)
        obj._autocomplete_ = []
        obj._body_ = []
        for field in self.search_fields:
            is_autocomplete = (isinstance(field, SearchField) and
                               field.partial_match)
            for value_and_boost in self.prepare_field(obj, field):
                if is_autocomplete:
                    obj._autocomplete_.append(value_and_boost)
                else:
                    obj._body_.append(value_and_boost)

    def add_item(self, obj):
        self.add_items(self.model, [obj])

    def add_items_upsert(self, connection, content_type_pk, objs, config):
        autocomplete_sql = []
        body_sql = []
        data_params = []
        sql_template = ('to_tsvector(%s)' if config is None
                        else "to_tsvector('%s', %%s)" % config)
        sql_template = 'setweight(%s, %%s)' % sql_template
        for obj in objs:
            data_params.extend((content_type_pk, obj._object_id_))
            if obj._autocomplete_:
                autocomplete_sql.append('||'.join(sql_template
                                                  for _ in obj._autocomplete_))
                data_params.extend([v for t in obj._autocomplete_ for v in t])
            else:
                autocomplete_sql.append("''::tsvector")
            if obj._body_:
                body_sql.append('||'.join(sql_template for _ in obj._body_))
                data_params.extend([v for t in obj._body_ for v in t])
            else:
                body_sql.append("''::tsvector")
        data_sql = ', '.join(['(%%s, %%s, %s, %s)' % (a, b)
                              for a, b in zip(autocomplete_sql, body_sql)])
        with connection.cursor() as cursor:
            cursor.execute("""
                INSERT INTO %s
                (content_type_id, object_id, autocomplete, body)
                (VALUES %s)
                ON CONFLICT (content_type_id, object_id)
                DO UPDATE SET autocomplete = EXCLUDED.autocomplete,
                              body = EXCLUDED.body
                """ % (IndexEntry._meta.db_table, data_sql), data_params)

    def add_items_update_then_create(self, content_type_pk, objs, config):
        ids_and_objs = {}
        for obj in objs:
            obj._autocomplete_ = (
                ADD([SearchVector(Value(text), weight=weight, config=config)
                     for text, weight in obj._autocomplete_])
                if obj._autocomplete_ else SearchVector(Value('')))
            obj._body_ = (
                ADD([SearchVector(Value(text), weight=weight, config=config)
                     for text, weight in obj._body_])
                if obj._body_ else SearchVector(Value('')))
<<<<<<< HEAD
            ids_and_objs[obj._object_id_] = obj
        index_entries = IndexEntry._default_manager.using(self.db_alias)
        index_entries_for_ct = index_entries.filter(
=======
            ids_and_objs[obj._object_id] = obj
        index_entries_for_ct = self.index_entries.filter(
>>>>>>> 49b28311
            content_type_id=content_type_pk)
        indexed_ids = frozenset(
            index_entries_for_ct.filter(object_id__in=ids_and_objs)
            .values_list('object_id', flat=True))
        for indexed_id in indexed_ids:
            obj = ids_and_objs[indexed_id]
            index_entries_for_ct.filter(object_id=obj._object_id_) \
                .update(autocomplete=obj._autocomplete_, body=obj._body_)
        to_be_created = []
        for object_id in ids_and_objs:
            if object_id not in indexed_ids:
                obj = ids_and_objs[object_id]
                to_be_created.append(IndexEntry(
                    content_type_id=content_type_pk,
                    object_id=object_id,
<<<<<<< HEAD
                    autocomplete=obj._autocomplete_, body=obj._body_))
        index_entries.bulk_create(to_be_created)

    def add_items(self, model, objs):
        content_type_pk = get_content_type_pk(model)
        config = self.backend.config
        for obj in objs:
            self.prepare_obj(obj)
=======
                    body_search=ids_and_objs[object_id]._search_vector,
                ))
        self.index_entries.bulk_create(to_be_created)

    def add_items(self, model, objs):
        content_type_pk = get_content_type_pk(model)
        config = self.backend.get_config()
        for obj in objs:
            obj._object_id = force_text(obj.pk)
            obj._body_ = self.prepare_body(obj)

        # Removes index entries of an ancestor model in case the descendant
        # model instance was created since.
        self.index_entries.filter(
            content_type_id__in=get_ancestors_content_types_pks(model)
        ).filter(object_id__in=[obj._object_id for obj in objs]).delete()

>>>>>>> 49b28311
        connection = connections[self.db_alias]
        if connection.pg_version >= 90500:  # PostgreSQL >= 9.5
            self.add_items_upsert(connection, content_type_pk, objs, config)
        else:
            self.add_items_update_then_create(content_type_pk, objs, config)

    def __str__(self):
        return self.name


class PostgresSearchQuery(BaseSearchQuery):
    DEFAULT_OPERATOR = 'and'
    expr_class = SearchQuery

    def __init__(self, *args, **kwargs):
        super(PostgresSearchQuery, self).__init__(*args, **kwargs)
        self.search_fields = self.queryset.model.get_search_fields()
        self.sql_weights = get_sql_weights()

    def get_search_query(self, config):
        combine = OR if self.operator == 'or' else AND
        search_terms = keyword_split(unidecode(self.query_string))
        if not search_terms:
            return self.expr_class('')
        return combine(self.expr_class(q, config=config) for q in search_terms)

    def get_boost(self, field_name, fields=None):
        if fields is None:
            fields = self.search_fields
        if LOOKUP_SEP in field_name:
            field_name, sub_field_name = field_name.split(LOOKUP_SEP, 1)
        else:
            sub_field_name = None
        for field in fields:
            if field.field_name == field_name:
                # Note: Searching on a specific related field using
                # `.search(fields=…)` is not yet supported by Wagtail.
                # This method anticipates by already implementing it.
                if isinstance(field, RelatedFields):
                    return self.get_boost(sub_field_name, field.fields)
                return field.boost

    def filter_queryset(self, queryset, search_query):
        return queryset.filter(Q(index_entries__autocomplete=search_query) |
                               Q(index_entries__body=search_query))

    def build_rank_expression(self, vector, search_query):
        return SearchRank(vector, search_query,
                          weights=self.sql_weights)

    def get_index_rank_expression(self, search_query):
        return (self.build_rank_expression(F('index_entries__autocomplete'),
                                           search_query) +
                self.build_rank_expression(F('index_entries__body'),
                                           search_query))

    def search_in_index(self, queryset, search_query):
        queryset = self.filter_queryset(queryset, search_query)
        return queryset, self.get_index_rank_expression(search_query)

    def search_in_fields(self, queryset, search_query):
        # TODO: Search in an indexed version of fields,
        #       instead of fields themselves.
        query = queryset.query
        vector = ADD(
            SearchVector(field, config=search_query.config,
                         weight=get_weight(self.get_boost(field)))
            for field in self.fields)
        vector = vector.resolve_expression(query)
        search_query = search_query.resolve_expression(query)
        lookup = IndexEntry._meta.get_field('body').get_lookup('exact')(
            vector, search_query)
        query.where.add(lookup, 'AND')
        return queryset, self.build_rank_expression(vector, search_query)

    def search(self, config, start, stop):
        if self.query_string is None:
            return self.queryset[start:stop]
        search_query = self.get_search_query(config=config)
        queryset, rank_expression = (
            self.search_in_index(self.queryset, search_query)
            if self.fields is None
            else self.search_in_fields(self.queryset, search_query))
        if self.order_by_relevance:
            queryset = queryset.order_by(rank_expression.desc(), '-pk')
        elif not queryset.query.order_by:
            # Adds a default ordering to avoid issue #3729.
            queryset = queryset.order_by('-pk')
        return queryset[start:stop]


class PostgresAutocompleteQuery(PostgresSearchQuery):
    expr_class = SearchAutocomplete

    def filter_queryset(self, queryset, search_query):
        return queryset.filter(index_entries__autocomplete=search_query)

    def get_index_rank_expression(self, search_query):
        return self.build_rank_expression(F('index_entries__autocomplete'),
                                          search_query)


class PostgresSearchResults(BaseSearchResults):
    def _do_search(self):
        return list(self.query.search(self.backend.config,
                                      self.start, self.stop))

    def _do_count(self):
        return self.query.search(self.backend.config, None, None).count()


class PostgresSearchRebuilder:
    def __init__(self, index):
        self.index = index

    def start(self):
        self.index.delete_stale_entries()
        return self.index

    def finish(self):
        pass


class PostgresSearchAtomicRebuilder(PostgresSearchRebuilder):
    def __init__(self, index):
        super(PostgresSearchAtomicRebuilder, self).__init__(index)
        self.transaction = transaction.atomic(using=index.db_alias)
        self.transaction_opened = False

    def start(self):
        self.transaction.__enter__()
        self.transaction_opened = True
        return super(PostgresSearchAtomicRebuilder, self).start()

    def finish(self):
        self.transaction.__exit__(None, None, None)
        self.transaction_opened = False

    def __del__(self):
        # TODO: Implement a cleaner way to close the connection on failure.
        if self.transaction_opened:
            self.transaction.needs_rollback = True
            self.finish()


class PostgresSearchBackend(BaseSearchBackend):
    query_class = PostgresSearchQuery
    autocomplete_query_class = PostgresAutocompleteQuery
    results_class = PostgresSearchResults
    rebuilder_class = PostgresSearchRebuilder
    atomic_rebuilder_class = PostgresSearchAtomicRebuilder

    def __init__(self, params):
        super(PostgresSearchBackend, self).__init__(params)
        self.config = params.get('SEARCH_CONFIG')
        if params.get('ATOMIC_REBUILD', False):
            self.rebuilder_class = self.atomic_rebuilder_class
        IndexEntry.add_generic_relations()

    def get_index_for_model(self, model, db_alias=None):
        return Index(self, model, db_alias)

    def get_index_for_object(self, obj):
        return self.get_index_for_model(obj._meta.model, obj._state.db)

    def reset_index(self):
        for connection in get_postgresql_connections():
            IndexEntry._default_manager.using(connection.alias).delete()

    def add_type(self, model):
        pass  # Not needed.

    def refresh_index(self):
        pass  # Not needed.

    def add(self, obj):
        self.get_index_for_object(obj).add_item(obj)

    def add_bulk(self, model, obj_list):
        if obj_list:
            self.get_index_for_object(obj_list[0]).add_items(model, obj_list)

    def delete(self, obj):
        for connection in get_postgresql_connections():
            obj.index_entries.using(connection.alias).delete()

    def autocomplete(self, query_string, model_or_queryset, fields=None,
                     filters=None, prefetch_related=None, operator=None,
                     order_by_relevance=True):
        args, kwargs = self.get_search_params(
            query_string, model_or_queryset, fields=fields, filters=filters,
            prefetch_related=prefetch_related, operator=operator,
            order_by_relevance=order_by_relevance)
        return self.results_class(
            self, self.autocomplete_query_class(*args, **kwargs))


SearchBackend = PostgresSearchBackend<|MERGE_RESOLUTION|>--- conflicted
+++ resolved
@@ -15,17 +15,9 @@
 
 from .models import IndexEntry, SearchAutocomplete
 from .utils import (
-<<<<<<< HEAD
-    ADD, AND, OR, get_content_type_pk, get_descendants_content_types_pks,
-    get_postgresql_connections, get_sql_weights, get_weight, keyword_split, unidecode)
-=======
-    ADD, AND, OR, WEIGHTS_VALUES, get_ancestors_content_types_pks, get_content_type_pk,
-    get_descendants_content_types_pks, get_postgresql_connections, get_weight, keyword_split,
-    unidecode)
-
-
-# TODO: Add autocomplete.
->>>>>>> 49b28311
+    ADD, AND, OR, get_ancestors_content_types_pks, get_content_type_pk,
+    get_descendants_content_types_pks, get_postgresql_connections, get_sql_weights,
+    get_weight, keyword_split, unidecode)
 
 
 class Index(object):
@@ -150,14 +142,8 @@
                 ADD([SearchVector(Value(text), weight=weight, config=config)
                      for text, weight in obj._body_])
                 if obj._body_ else SearchVector(Value('')))
-<<<<<<< HEAD
             ids_and_objs[obj._object_id_] = obj
-        index_entries = IndexEntry._default_manager.using(self.db_alias)
-        index_entries_for_ct = index_entries.filter(
-=======
-            ids_and_objs[obj._object_id] = obj
         index_entries_for_ct = self.index_entries.filter(
->>>>>>> 49b28311
             content_type_id=content_type_pk)
         indexed_ids = frozenset(
             index_entries_for_ct.filter(object_id__in=ids_and_objs)
@@ -173,26 +159,14 @@
                 to_be_created.append(IndexEntry(
                     content_type_id=content_type_pk,
                     object_id=object_id,
-<<<<<<< HEAD
                     autocomplete=obj._autocomplete_, body=obj._body_))
-        index_entries.bulk_create(to_be_created)
+        self.index_entries.bulk_create(to_be_created)
 
     def add_items(self, model, objs):
         content_type_pk = get_content_type_pk(model)
         config = self.backend.config
         for obj in objs:
             self.prepare_obj(obj)
-=======
-                    body_search=ids_and_objs[object_id]._search_vector,
-                ))
-        self.index_entries.bulk_create(to_be_created)
-
-    def add_items(self, model, objs):
-        content_type_pk = get_content_type_pk(model)
-        config = self.backend.get_config()
-        for obj in objs:
-            obj._object_id = force_text(obj.pk)
-            obj._body_ = self.prepare_body(obj)
 
         # Removes index entries of an ancestor model in case the descendant
         # model instance was created since.
@@ -200,7 +174,6 @@
             content_type_id__in=get_ancestors_content_types_pks(model)
         ).filter(object_id__in=[obj._object_id for obj in objs]).delete()
 
->>>>>>> 49b28311
         connection = connections[self.db_alias]
         if connection.pg_version >= 90500:  # PostgreSQL >= 9.5
             self.add_items_upsert(connection, content_type_pk, objs, config)
