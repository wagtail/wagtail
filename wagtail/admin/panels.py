--- conflicted
+++ resolved
@@ -1201,11 +1201,10 @@
         FieldPanel(
             "title",
             classname="title",
-<<<<<<< HEAD
-            widget=forms.TextInput(attrs={'style': 'border-style:double; placeholder: gettext_lazy("Page title*")'}),
-=======
+      clear-guide
+
             widget=forms.TextInput(attrs={"placeholder": gettext_lazy("Page title*")}),
->>>>>>> 55f42d29
+      main
         ),
     ]
 
