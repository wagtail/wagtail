--- conflicted
+++ resolved
@@ -15,13 +15,8 @@
 
     def test_weights(self):
         self.assertListEqual(BOOSTS_WEIGHTS,
-<<<<<<< HEAD
-                             [(10, 'A'), (2, 'B'), (0, 'C'), (0, 'D')])
-        self.assertListEqual(WEIGHTS_VALUES, [0.1, 0.1, 0.28, 1.0])
-=======
                              [(10, 'A'), (2, 'B'), (0.5, 'C'), (0.25, 'D')])
         self.assertListEqual(WEIGHTS_VALUES, [0.025, 0.05, 0.2, 1.0])
->>>>>>> 49b28311
 
         self.assertEqual(get_weight(15), 'A')
         self.assertEqual(get_weight(10), 'A')
