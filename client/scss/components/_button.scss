--- conflicted
+++ resolved
@@ -164,11 +164,10 @@
 
       .icon {
         @include svg-icon(1rem);
-<<<<<<< HEAD
-=======
-        padding: 0.36em;
->>>>>>> 39159a09
-        padding: 50%;
+        position: absolute;
+        top: 50%;
+        left: 50%;
+        transform: translate(-50%, -50%);
       }
     }
 
