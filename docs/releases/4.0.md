--- conflicted
+++ resolved
@@ -92,12 +92,9 @@
  * Switch all report workflow, redirects, site settings views to use Wagtail’s reusable header component (Paarth Agarwal)
  * Add support for Twitter and other text-only embeds in Draftail embed previews (Iman Syed, Paarth Agarwal)
  * Use new modal dialog component for privacy settings modal (Sage Abdullah)
-<<<<<<< HEAD
- * Adopt the slim header in page listing views, with buttons moved under the "Actions" dropdown (Paarth Agarwal)
-=======
  * Add `menu_item_name` to modify MenuItem's name for ModelAdmin (Alexander Rogovskyy, Vu Pham)
  * Add an extra confirmation prompt when deleting pages with a large number of child pages (Jaspreet Singh)
->>>>>>> d07ff422
+ * Adopt the slim header in page listing views, with buttons moved under the "Actions" dropdown (Paarth Agarwal)
 
 ### Bug fixes
 
