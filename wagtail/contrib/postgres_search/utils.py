from __future__ import absolute_import, division, unicode_literals

import operator
import re
from functools import partial, reduce
from itertools import zip_longest

from django.apps import apps
from django.db import connections

from wagtail.wagtailsearch.index import Indexed, RelatedFields, SearchField

try:
    # Only use the GPLv2 licensed unidecode if it's installed.
    from unidecode import unidecode
except ImportError:
    def unidecode(value):
        return value


def get_postgresql_connections():
    return [connection for connection in connections.all()
            if connection.vendor == 'postgresql']


# Reduce any iterable to a single value using a logical OR e.g. (a | b | ...)
OR = partial(reduce, operator.or_)
# Reduce any iterable to a single value using a logical AND e.g. (a & b & ...)
AND = partial(reduce, operator.and_)
# Reduce any iterable to a single value using an addition
ADD = partial(reduce, operator.add)


def keyword_split(keywords):
    """
    Return all the keywords in a keyword string.

    Keeps keywords surrounded by quotes together, removing the surrounding quotes:

    >>> keyword_split('Hello I\\'m looking for "something special"')
    ['Hello', "I'm", 'looking', 'for', 'something special']

    Nested quoted strings are returned as is:

    >>> keyword_split("He said \\"I'm looking for 'something special'\\" so I've given him the 'special item'")
    ['He', 'said', "I'm looking for 'something special'", 'so', "I've", 'given', 'him', 'the', 'special item']

    """
    matches = re.findall(r'"([^"]+)"|\'([^\']+)\'|(\S+)', keywords)
    return [match[0] or match[1] or match[2] for match in matches]


def get_descendant_models(model):
    """
    Returns all descendants of a model, including the model itself.
    """
    descendant_models = {other_model for other_model in apps.get_models()
                         if issubclass(other_model, model)}
    descendant_models.add(model)
    return descendant_models


def get_content_type_pk(model):
    # We import it locally because this file is loaded before apps are ready.
    from django.contrib.contenttypes.models import ContentType
    return ContentType.objects.get_for_model(model).pk


def get_ancestors_content_types_pks(model):
    """
    Returns content types ids for the ancestors of this model, excluding it.
    """
    from django.contrib.contenttypes.models import ContentType
    return [ct.pk for ct in
            ContentType.objects.get_for_models(*model._meta.get_parent_list())
            .values()]


<<<<<<< HEAD
def get_content_type_pk(model):
    # We import it locally because this file is loaded before apps are ready.
=======
def get_descendants_content_types_pks(model):
    """
    Returns content types ids for the descendants of this model, including it.
    """
>>>>>>> 49b28311
    from django.contrib.contenttypes.models import ContentType
    return [ct.pk for ct in
            ContentType.objects.get_for_models(*get_descendant_models(model))
            .values()]


def get_search_fields(search_fields):
    for search_field in search_fields:
        if isinstance(search_field, SearchField):
            yield search_field
        elif isinstance(search_field, RelatedFields):
            for sub_field in get_search_fields(search_field.fields):
                yield sub_field


WEIGHTS = 'ABCD'
WEIGHTS_COUNT = len(WEIGHTS)
# These are filled when apps are ready.
BOOSTS_WEIGHTS = []
WEIGHTS_VALUES = []


def get_boosts():
    boosts = set()
    for model in apps.get_models():
        if issubclass(model, Indexed):
            for search_field in get_search_fields(model.get_search_fields()):
                boost = search_field.boost
                if boost is not None:
                    boosts.add(boost)
    return boosts


def determine_boosts_weights(boosts=()):
    if not boosts:
        boosts = get_boosts()
    boosts = list(sorted(boosts, reverse=True))
    min_boost = boosts[-1]
    if len(boosts) <= WEIGHTS_COUNT:
        return list(zip_longest(boosts, WEIGHTS, fillvalue=min(min_boost, 0)))
    max_boost = boosts[0]
    boost_step = (max_boost - min_boost) / (WEIGHTS_COUNT - 1)
    return [(max_boost - (i * boost_step), weight)
            for i, weight in enumerate(WEIGHTS)]


def set_weights():
    BOOSTS_WEIGHTS.extend(determine_boosts_weights())
    min_weight = BOOSTS_WEIGHTS[-1][0]
    if min_weight <= 0:
        min_weight = 0.1
    max_weight = BOOSTS_WEIGHTS[0][0]
    WEIGHTS_VALUES.extend([min_weight + (1 - min_weight) * v / max_weight
                           for v, w in reversed(BOOSTS_WEIGHTS)])


def get_weight(boost):
    if boost is None:
        return WEIGHTS[-1]
    for max_boost, weight in BOOSTS_WEIGHTS:
        if boost >= max_boost:
            return weight
    return weight


def get_sql_weights():
    return '{' + ','.join(map(str, WEIGHTS_VALUES)) + '}'<|MERGE_RESOLUTION|>--- conflicted
+++ resolved
@@ -76,15 +76,10 @@
             .values()]
 
 
-<<<<<<< HEAD
-def get_content_type_pk(model):
-    # We import it locally because this file is loaded before apps are ready.
-=======
 def get_descendants_content_types_pks(model):
     """
     Returns content types ids for the descendants of this model, including it.
     """
->>>>>>> 49b28311
     from django.contrib.contenttypes.models import ContentType
     return [ct.pk for ct in
             ContentType.objects.get_for_models(*get_descendant_models(model))
