--- conflicted
+++ resolved
@@ -20,14 +20,8 @@
 def construct_main_menu(request, menu_items):
     if request.user.has_module_perms('auth'):
         menu_items.append(
-<<<<<<< HEAD
             MenuItem(_('Users'), urlresolvers.reverse('wagtailusers_users_index'), classnames='icon icon-user', order=600)
         )
         menu_items.append(
             MenuItem(_('Groups'), urlresolvers.reverse('wagtailusers_groups_index'), classnames='icon icon-group', order=601)
-        )
-hooks.register('construct_main_menu', construct_main_menu)
-=======
-            MenuItem(_('Users'), urlresolvers.reverse('wagtailusers_index'), classnames='icon icon-user', order=600)
-        )
->>>>>>> b1c5871a
+        )