$avatar-size: 60px;

// stylelint-disable declaration-no-important
.sidebar-main-menu {
  overflow: auto;
  overflow-x: hidden;
  margin-bottom: $avatar-size;
  @include transition(margin-bottom $menu-transition-duration ease);

  &--open-footer {
    margin-bottom: 127px;
  }

  &__list {
    margin: 0;
    padding: 0;
    list-style-type: none;
  }

  *:focus {
    @include show-focus-outline-inside;
  }

  .icon--menuitem {
    width: 1.25em;
    height: 1.25em;
    min-width: 1.25em;
    margin-inline-end: 0.5em;
    vertical-align: text-top;
  }

  .icon--submenu-header {
    display: block;
    width: 4rem;
    height: 4rem;
    margin: 0 auto 0.8em;
    opacity: 0.15;
  }

  > ul > li > a {
    // Need !important to override body.ready class
    transition: padding $menu-transition-duration ease !important;

    .menuitem-label {
      transition: opacity $menu-transition-duration ease;
    }
  }
}

.sidebar-footer {
  @apply w-bg-primary w-bottom-0 w-fixed w-w-sidebar;
  transition: width $menu-transition-duration ease !important; // Override body.ready

  > ul,
  ul > li {
    margin: 0;
    padding: 0;
    list-style-type: none;
  }

  ul > li {
    position: relative;

    @include transition(border-color $menu-transition-duration ease);
  }

  > ul {
    @include transition(max-height $menu-transition-duration ease);
    visibility: hidden;

    max-height: 0;

    a {
      border-inline-start: 3px solid transparent;
      overflow: hidden;
      text-overflow: ellipsis;
      white-space: nowrap;

      &:before {
        font-size: 1rem;
        margin-inline-end: 0.5em;
        vertical-align: -10%;
      }
    }
  }

  &__account {
<<<<<<< HEAD
=======
    background: $nav-footer-account-bg;
    color: $color-menu-text;
    display: flex;
    align-items: center;
    cursor: pointer;
    position: relative;
    padding: 0;
    width: 100%;
    appearance: none;
    border: 0;
    overflow: hidden;

>>>>>>> 6439b1e8
    @include clearfix;

    $icon-size: 1.5em;

    &-toggle {
      @apply w-pr-4 w-hidden sm:w-block;
      @include show-focus-outline-inside();
      display: grid;
      grid-template-columns: 1fr min-content;
      box-sizing: border-box;
      font-style: normal;
      font-weight: 700;
      width: $menu-width - $avatar-size;
      line-height: $icon-size;
      position: absolute;
      // Remove once we drop support for Safari 13.
      // stylelint-disable-next-line property-disallowed-list
      left: $avatar-size; // Width of avatar
      inset-inline-start: $avatar-size; // Width of avatar
      transform: translateX(0);
      transition: transform $menu-transition-duration ease;
    }

    &-label {
<<<<<<< HEAD
      @apply w-text-left w-overflow-hidden w-whitespace-nowrap w-text-ellipsis w-capitalize;
=======
      text-align: start;
      overflow: hidden;
      white-space: nowrap;
      text-overflow: ellipsis;
>>>>>>> 6439b1e8
    }
  }

  @at-root .sidebar--slim #{&} {
    width: $menu-width-slim;

    &__account {
      @apply w-px-0 w-pb-3 w-justify-center;
    }

    &__account-toggle {
      @apply w-hidden;
    }
  }

  &--open {
    width: $menu-width !important; // Override collapsed style

    > ul {
      max-height: $nav-footer-submenu-height;
      visibility: visible;
    }
  }

  &--open &__account-toggle {
    // Remove once we drop support for Safari 13.
    // stylelint-disable-next-line property-disallowed-list
    left: $avatar-size !important;
    inset-inline-start: $avatar-size !important;
  }
}<|MERGE_RESOLUTION|>--- conflicted
+++ resolved
@@ -85,21 +85,6 @@
   }
 
   &__account {
-<<<<<<< HEAD
-=======
-    background: $nav-footer-account-bg;
-    color: $color-menu-text;
-    display: flex;
-    align-items: center;
-    cursor: pointer;
-    position: relative;
-    padding: 0;
-    width: 100%;
-    appearance: none;
-    border: 0;
-    overflow: hidden;
-
->>>>>>> 6439b1e8
     @include clearfix;
 
     $icon-size: 1.5em;
@@ -124,14 +109,7 @@
     }
 
     &-label {
-<<<<<<< HEAD
       @apply w-text-left w-overflow-hidden w-whitespace-nowrap w-text-ellipsis w-capitalize;
-=======
-      text-align: start;
-      overflow: hidden;
-      white-space: nowrap;
-      text-overflow: ellipsis;
->>>>>>> 6439b1e8
     }
   }
 
