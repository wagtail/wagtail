<<<<<<< HEAD
=======
const plugin = require('tailwindcss/plugin');
const vanillaRTL = require('tailwindcss-vanilla-rtl');

>>>>>>> 6439b1e8
/**
 * Design Tokens
 */
const colors = require('./src/tokens/colors');
const {
  fontFamily,
  fontSize,
  fontWeight,
  letterSpacing,
  lineHeight,
} = require('./src/tokens/typography');
const { breakpoints } = require('./src/tokens/breakpoints');
const {
  borderRadius,
  borderWidth,
  boxShadow,
} = require('./src/tokens/objectStyles');
const { spacing } = require('./src/tokens/spacing');

/**
 * Plugins
 */
const typeScale = require('./src/tokens/typeScale');

/**
 * Functions
 * themeColors: For converting our design tokens into a format that tailwind accepts
 */
const themeColors = Object.fromEntries(
  Object.entries(colors).map(([key, hues]) => {
    const shades = Object.fromEntries(
      Object.entries(hues).map(([k, shade]) => [k, shade.hex]),
    );
    return [key, shades];
  }),
);

/**
 * Root Tailwind config, reusable for other projects.
 */
module.exports = {
  prefix: 'w-',
  theme: {
    screens: {
      ...breakpoints,
    },
    colors: {
      ...themeColors,
      inherit: 'inherit',
      current: 'currentColor',
      transparent: 'transparent',
<<<<<<< HEAD
      white: '#FFF',
      black: '#000',
=======
      /* allow system colours https://www.w3.org/TR/css-color-4/#css-system-colors */
      LinkText: 'LinkText',
      ButtonText: 'ButtonText',
>>>>>>> 6439b1e8
    },
    fontFamily,
    fontSize,
    fontWeight,
    lineHeight,
    letterSpacing,
    borderRadius,
    borderWidth,
    boxShadow: {
      ...boxShadow,
      none: 'none',
    },
    spacing,
    extend: {
      width: {
        sidebar: '200px',
      },
      opacity: {
        15: '0.15',
        85: '0.85',
      },
    },
  },
<<<<<<< HEAD
  plugins: [typeScale],
  corePlugins: {},
=======
  plugins: [
    typeScale,
    vanillaRTL,
    /**
     * forced-colors media query for Windows High-Contrast mode support
     * See:
     * - https://developer.mozilla.org/en-US/docs/Web/CSS/@media/forced-colors
     * - https://github.com/tailwindlabs/tailwindcss/blob/v3.0.23/src/corePlugins.js#L168-L171
     */
    plugin(({ addVariant }) => {
      addVariant('forced-colors', '@media (forced-colors: active)');
    }),
  ],
  corePlugins: {
    ...vanillaRTL.disabledCorePlugins,
    // Disable float and clear which have poor RTL support.
    float: false,
    clear: false,
  },
>>>>>>> 6439b1e8
};<|MERGE_RESOLUTION|>--- conflicted
+++ resolved
@@ -1,9 +1,6 @@
-<<<<<<< HEAD
-=======
 const plugin = require('tailwindcss/plugin');
 const vanillaRTL = require('tailwindcss-vanilla-rtl');
 
->>>>>>> 6439b1e8
 /**
  * Design Tokens
  */
@@ -55,14 +52,11 @@
       inherit: 'inherit',
       current: 'currentColor',
       transparent: 'transparent',
-<<<<<<< HEAD
-      white: '#FFF',
-      black: '#000',
-=======
       /* allow system colours https://www.w3.org/TR/css-color-4/#css-system-colors */
       LinkText: 'LinkText',
       ButtonText: 'ButtonText',
->>>>>>> 6439b1e8
+      white: '#FFF',
+      black: '#000',
     },
     fontFamily,
     fontSize,
@@ -86,10 +80,6 @@
       },
     },
   },
-<<<<<<< HEAD
-  plugins: [typeScale],
-  corePlugins: {},
-=======
   plugins: [
     typeScale,
     vanillaRTL,
@@ -109,5 +99,4 @@
     float: false,
     clear: false,
   },
->>>>>>> 6439b1e8
 };