from django.apps import AppConfig
from django.utils.translation import gettext_lazy as _

from wagtail.search.signal_handlers import register_signal_handlers


class WagtailSearchAppConfig(AppConfig):
    name = 'wagtail.search'
    label = 'wagtailsearch'
    verbose_name = _("Wagtail search")
    default_auto_field = 'django.db.models.AutoField'

    def ready(self):
<<<<<<< HEAD
        register_signal_handlers()

        set_weights()

        if not apps.is_installed('wagtail.contrib.postgres_search'):
            # We shall not add the generic relations if they have already been added by the legacy postgres_search app (doing so would duplicate the relationships)
            from wagtail.core.models.search import IndexEntry
            IndexEntry.add_generic_relations()
=======
        register_signal_handlers()
>>>>>>> 0addefea
<|MERGE_RESOLUTION|>--- conflicted
+++ resolved
@@ -1,6 +1,8 @@
-from django.apps import AppConfig
+from django.apps import AppConfig, apps
+from django.db import connection
 from django.utils.translation import gettext_lazy as _
 
+from wagtail.search.backends.database.postgres.weights import set_weights
 from wagtail.search.signal_handlers import register_signal_handlers
 
 
@@ -11,15 +13,12 @@
     default_auto_field = 'django.db.models.AutoField'
 
     def ready(self):
-<<<<<<< HEAD
         register_signal_handlers()
 
-        set_weights()
+        if connection.vendor == 'postgresql':
+            set_weights()
 
         if not apps.is_installed('wagtail.contrib.postgres_search'):
             # We shall not add the generic relations if they have already been added by the legacy postgres_search app (doing so would duplicate the relationships)
-            from wagtail.core.models.search import IndexEntry
-            IndexEntry.add_generic_relations()
-=======
-        register_signal_handlers()
->>>>>>> 0addefea
+            from wagtail.search.models import IndexEntry
+            IndexEntry.add_generic_relations()