{
  "name": "wagtail",
  "version": "1.0.0",
  "repository": "https://github.com/torchbox/wagtail",
  "private": true,
  "browser": {},
  "browserify": {
    "transform": [
      "browserify-shim"
    ]
  },
  "browserify-shim": {},
  "devDependencies": {
    "babel-cli": "^6.5.1",
    "babel-core": "^6.5.2",
    "babel-loader": "^6.2.3",
    "babel-preset-es2015": "^6.5.0",
    "babel-preset-react": "^6.5.0",
    "chai": "^3.5.0",
    "eslint": "^2.2.0",
    "eslint-config-airbnb": "^6.0.2",
    "eslint-plugin-react": "^4.1.0",
    "glob": "^7.0.0",
    "gulp": "~3.8.11",
    "gulp-autoprefixer": "~3.0.2",
    "gulp-rename": "^1.2.2",
    "gulp-sass": "~2.0.4",
    "gulp-sourcemaps": "~1.5.2",
    "gulp-util": "~2.2.14",
    "isparta": "^4.0.0",
    "lodash": "^4.5.1",
    "mocha": "^2.4.5",
<<<<<<< HEAD
=======
    "mustache": "^2.2.1",
    "redux-devtools": "^3.1.1",
>>>>>>> 290d32d2
    "require-dir": "^0.3.0",
    "sinon": "^1.17.3"
  },
  "dependencies": {
    "exports-loader": "^0.6.3",
    "imports-loader": "^0.6.5",
    "react-redux": "^4.4.0",
    "redux": "^3.3.1",
    "whatwg-fetch": "^0.11.0"
  },
  "scripts": {
    "install": "pushd ./client; npm install; popd",
    "build": "gulp build; webpack --progress --colors --config webpack.prd.config.js",
    "watch": "webpack --progress --colors --config webpack.dev.config.js & gulp watch",
    "start": "npm run watch",
    "lint:js": "eslint --max-warnings 16 webpack.*.config.js ./client",
    "lint": "npm run lint:js",
    "test": "npm run test:unit",
    "test:unit": "env NODE_PATH=$NODE_PATH:$PWD/client/src mocha --compilers js:babel-core/register client/tests/**/*.test.js",
    "test:unit:coverage": "env NODE_PATH=$NODE_PATH:$PWD/client/src babel-node $(npm bin)/isparta cover node_modules/mocha/bin/_mocha -- client/tests/**/*.test.js",
    "component": "node ./client/src/cli/index.js component --dir ./client/src/components/"
  }
}<|MERGE_RESOLUTION|>--- conflicted
+++ resolved
@@ -30,11 +30,8 @@
     "isparta": "^4.0.0",
     "lodash": "^4.5.1",
     "mocha": "^2.4.5",
-<<<<<<< HEAD
-=======
     "mustache": "^2.2.1",
     "redux-devtools": "^3.1.1",
->>>>>>> 290d32d2
     "require-dir": "^0.3.0",
     "sinon": "^1.17.3"
   },
