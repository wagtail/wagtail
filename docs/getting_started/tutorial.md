# Your first Wagtail site

```{note}
This tutorial covers setting up a brand new Wagtail project.
If you'd like to add Wagtail to an existing Django project instead, see [](integrating_into_django).
```

## Install and run Wagtail

### Install dependencies

Wagtail supports Python 3.7, 3.8, 3.9, and 3.10.

To check whether you have an appropriate version of Python 3:

```sh
python --version
```

**On Windows** (cmd.exe, with the Python Launcher for Windows):

```sh
py --version
```

If this does not return a version number or returns a version lower than 3.7, you will need to [install Python 3](https://www.python.org/downloads/).

```{note}
Before installing Wagtail, it is necessary to install the **libjpeg** and **zlib** libraries, which provide support for working with JPEG, PNG, and GIF images (via the Python **Pillow** library).
The way to do this varies by platform—see Pillow's
[platform-specific installation instructions](https://pillow.readthedocs.io/en/stable/installation.html#external-libraries).
```

### Create and activate a virtual environment

We recommend using a virtual environment, which isolates installed dependencies from other projects.
This tutorial uses [`venv`](https://docs.python.org/3/tutorial/venv.html), which is packaged with Python 3.

**On Windows** (cmd.exe):

```doscon
py -m venv mysite\env
mysite\env\Scripts\activate.bat
# or:
mysite\env\Scripts\activate
```

**On GNU/Linux or MacOS** (bash):

```sh
python -m venv mysite/env
source mysite/env/bin/activate
```

**For other shells** see the [`venv` documentation](https://docs.python.org/3/library/venv.html).

```{note}
If you're using version control (such as git), `mysite` will be the directory for your project.
The `env` directory inside of it should be excluded from any version control.
```

### Install Wagtail

Use pip, which is packaged with Python, to install Wagtail and its dependencies:

```sh
pip install wagtail
```

### Generate your site

Wagtail provides a `start` command similar to `django-admin startproject`.
Running `wagtail start mysite` in your project will generate:
- a new `mysite` folder containing the required project settings with a few Wagtail-specific extras,
- a "home" app with a blank `HomePage` model and basic templates,
- a sample "search" app
- and other dependencies for wagtail to run in the the project.

Appending `mysite` (which is a folder that was created when we ran `python3 -m venv mysite\env`) to `wagtail start mysite` specifies the destination directory for the above items. So the code looks like this:

```sh
wagtail start mysite mysite
```

```{note}
Generally, in Wagtail, each page type, or content type, is represented by a single app. However, different apps can be aware of each other and access each other's data. All of the apps need to be registered within the `INSTALLED_APPS` section of the `base.py` file in the `mysite/settings` directory. Look at this file to see how the `start` command has listed them in there.
```

### Install project dependencies

```sh
cd mysite
pip install -r requirements.txt
```

This ensures that you have the relevant versions of Wagtail, Django, and any other dependencies for the project you have just created.
The `requirements.txt` file contains all the dependencies needed in order to run the project.

### Create the database

If you haven't updated the project settings, this will be a SQLite database file in the project directory.

```sh
python manage.py migrate
```

This command ensures that the tables in your database are matched to the models in your project. Every time you alter your model (for example you may add a field to a model) you will need to run this command to update the database.

### Create an admin user

```sh
python manage.py createsuperuser
```

When logged into the admin site, a superuser has full permissions and is able to view/create/manage the database. Follow the prompts to add your username, email address and password

### Start the server

```sh
python manage.py runserver
```

If everything worked, <http://127.0.0.1:8000> will show you a welcome page:

![Browser screenshot of "Welcome to your new Wagtail site!" page, with teal egg above the title, and links to different resources. The page is shown inside a browswer tab, with browser URL bar at the top](../_static/images/tutorial/tutorial_1.png)

```{note}
Throughout this tutorial we will use `http://127.0.0.1:8000` but depending on your setup, this could be `http://localhost:8000/` or a different IP address or port. Please read the console output of `manage.py runserver` to determine the correct url for your local site.
```

You can now access the administrative area at <http://127.0.0.1:8000/admin>

![Screenshot of Wagtail’s dashboard, with "Welcome to the mysite Wagtail CMS" heading, 1 page, 0 images, 0 documents. Underneath is a "Your most recent edits" section, with the Home page listed](../_static/images/tutorial/tutorial_2.png)

## Extend the HomePage model

Out of the box, the "home" app defines a blank `HomePage` model in `models.py`, along with a migration that creates a homepage and configures Wagtail to use it.

Edit `home/models.py` as follows, to add a `body` field to the model:

```python
from django.db import models

from wagtail.models import Page

# add these new imports
from wagtail.fields import RichTextField
from wagtail.admin.panels import FieldPanel


# replace the existing class definition of 'HomePage' with this:
class HomePage(Page):
    body = RichTextField(blank=True)

    content_panels = Page.content_panels + [
        FieldPanel('body'),
    ]
```

`body` is defined as `RichTextField`, a special Wagtail field. When `blank=True`,
it means that this field is not required and can be empty. You
can use any of the [Django core fields](https://docs.djangoproject.com/en/stable/ref/models/fields). `content_panels` define the
capabilities and the layout of the editing interface. When you add fields to `content_panels`, it enables them to be edited on the Wagtail interface. [More on creating Page models](../topics/pages).

Run:

```console
$ python manage.py makemigrations # creates the migrations file
$ python manage.py migrate # executes the migrations and updates the database with your model changes 
```

You must run the above commands each time you make changes to the model definition.

You can now edit the homepage within the Wagtail admin area (on the side bar go to _Pages_ and click the edit button beside _Homepage_) to see the new body field. Enter some text into the body field, and publish the page by selecting _Publish_ at the bottom of the page editor, rather than _Save Draft_.

The page template now needs to be updated to reflect the changes made to the model. Wagtail uses normal Django templates to render each page
type. By default, it will look for a template filename formed from the app and model name,
separating capital letters with underscores (for example HomePage within the 'home' app becomes
`home/home_page.html`). This template file can exist in any location recognised by
[Django's template rules](https://docs.djangoproject.com/en/stable/intro/tutorial03/#write-views-that-actually-do-something); conventionally it is placed under a `templates` folder within the app.

Edit `home/templates/home/home_page.html` to contain the following:

```html+django
{% extends "base.html" %}

{% load wagtailcore_tags %}

{% block body_class %}template-homepage{% endblock %}

{% block content %}
    {{ page.body|richtext }}
{% endblock %}
```

`base.html` refers to a parent template and must always be the first template tag used in a template. Extending from this template saves you from rewriting code and allows pages across your app to share a similar frame (by using block tags in the child template, you can override specific content within the parent template).

`wagtailcore_tags` must also be loaded at the top of the template and provide additional tags to those provided by Django.

![Screenshot of an almost empty page – white background, "Welcome to our new site!" in the top left, and Wagtail logo in circled cyan in the bottom right](../_static/images/tutorial/tutorial_3.png)

### Wagtail template tags

In addition to Django's [template tags and filters](https://docs.djangoproject.com/en/3.1/ref/templates/builtins/),
Wagtail provides a number of its own [template tags & filters](template_tags_and_filters)
which can be loaded by including `{% load wagtailcore_tags %}` at the top of
your template file.

In this tutorial, we use the _richtext_ filter to escape and print the contents
of a `RichTextField`:

```html+django
{% load wagtailcore_tags %}
{{ page.body|richtext }}
```

Produces:

```html
<p><b>Welcome</b> to our new site!</p>
```

**Note:** You'll need to include `{% load wagtailcore_tags %}` in each
template that uses Wagtail's tags. Django will throw a `TemplateSyntaxError`
if the tags aren't loaded.

## A basic blog

<<<<<<< HEAD
We are now ready to create a blog. To do so, run:
=======
We are now ready to create a blog. To do so, run
`python manage.py startapp blog` to create a new app in your Wagtail project.
>>>>>>> 6314b254

```
python manage.py startapp blog
```

to create a new app in your Wagtail site.

Add the new `blog` app to `INSTALLED_APPS` list in `mysite/settings/base.py`.

### Blog Index and Posts

<<<<<<< HEAD
Lets start with a simple index page for our blog. In `blog/models.py`, add this snippet:
=======
Let's start with a simple index page for our blog. In `blog/models.py`:
>>>>>>> 6314b254

```python
from wagtail.models import Page
from wagtail.fields import RichTextField
from wagtail.admin.panels import FieldPanel


class BlogIndexPage(Page):
    intro = RichTextField(blank=True)

    content_panels = Page.content_panels + [
        FieldPanel('intro')
    ]
```

Since you have made changes to `model.py` run the migrations:

```console
$ python manage.py makemigrations
$ python manage.py migrate
```

Since the model is called `BlogIndexPage`, the default template name
(unless we override it) will be `blog/templates/blog/blog_index_page.html`. Create this file
with the following content:

```html+django
{% extends "base.html" %}

{% load wagtailcore_tags %}

{% block body_class %}template-blogindexpage{% endblock %}

{% block content %}
    <h1>{{ page.title }}</h1>

    <div class="intro">{{ page.intro|richtext }}</div>

    {% for post in page.get_children %}
        <h2><a href="{% pageurl post %}">{{ post.title }}</a></h2>
        {{ post.specific.intro }}
        {{ post.specific.body|richtext }}
    {% endfor %}

{% endblock %}
```

Most of this should be familiar, but we'll explain `get_children` a bit later.
Note the `pageurl` tag, which is similar to Django's `url` tag but
takes a Wagtail Page object as an argument.

In the Wagtail admin, go to Pages, then Home.
Add a child page to the Home page by clicking on the "Actions" icon and selecting the option "Add child page".
Choose "Blog index page" from the list of the page types.
Use "Our Blog" as your page title, make sure it has the slug "blog" on the Promote tab, and publish it.
You should now be able to access the url `http://127.0.0.1:8000/blog` on your site
(note how the slug from the Promote tab defines the page URL).

Now we need a model and template for our blog posts. In `blog/models.py`:

```python
from django.db import models

# Add these new imports
from wagtail.models import Page
from wagtail.fields import RichTextField
from wagtail.admin.panels import FieldPanel
from wagtail.search import index


# Keep the definition of BlogIndexPage, and add:


class BlogPage(Page):
    date = models.DateField("Post date")
    intro = models.CharField(max_length=250)
    body = RichTextField(blank=True)

    search_fields = Page.search_fields + [
        index.SearchField('intro'),
        index.SearchField('body'),
    ]

    content_panels = Page.content_panels + [
        FieldPanel('date'),
        FieldPanel('intro'),
        FieldPanel('body'),
    ]
```

In the model above, we import `index` as this makes the model searchable. You can then list fields that you want to be searchable for the user.

Run 

```console
$ python manage.py makemigrations
$ python manage.py migrate
```

Create a new template file at the location `blog/templates/blog/blog_page.html`. Now add the following content to your newly created `blog_page.html` file:

```html+django
{% extends "base.html" %}

{% load wagtailcore_tags %}

{% block body_class %}template-blogpage{% endblock %}

{% block content %}
    <h1>{{ page.title }}</h1>
    <p class="meta">{{ page.date }}</p>

    <div class="intro">{{ page.intro }}</div>

    {{ page.body|richtext }}

    <p><a href="{{ page.get_parent.url }}">Return to blog</a></p>

{% endblock %}
```

Note the use of Wagtail's built-in `get_parent()` method to obtain the
URL of the blog this post is a part of.

Now create a few blog posts as children of `BlogIndexPage`.
Be sure to select type "Blog Page" when creating your posts.

![Page listing for Home page with the "Add Child Page" button highlighted in red](../_static/images/tutorial/tutorial_4a.png)

!["Create a page in our blog" page type selector, with Blog page button highlighted in red](../_static/images/tutorial/tutorial_4b.png)

Wagtail gives you full control over what kinds of content can be created under
various parent content types. By default, any page type can be a child of any
other page type.

![Page editor for "First blog post" page, with Post date, Intro, Body fields](../_static/images/tutorial/tutorial_5.png)

Publish each blog post when you are done editing.

You should now have the very beginnings of a working blog.
Access the `/blog` URL and you should see something like this:

![Basic "Our blog" page with three blogs listed, with their title, content](../_static/images/tutorial/tutorial_7.png)

Titles should link to post pages, and a link back to the blog's
homepage should appear in the footer of each post page.

### Parents and Children

Much of the work you'll be doing in Wagtail revolves around the concept of hierarchical
"tree" structures consisting of nodes and leaves (see [Theory](../reference/pages/theory)).
In this case, the `BlogIndexPage` is a "node" and individual `BlogPage` instances
are the "leaves".

Take another look at the guts of `blog_index_page.html`:

```html+django
{% for post in page.get_children %}
    <h2><a href="{% pageurl post %}">{{ post.title }}</a></h2>
    {{ post.specific.intro }}
    {{ post.specific.body|richtext }}
{% endfor %}
```

Every "page" in Wagtail can call out to its parent or children
from its own position in the hierarchy. But why do we have to
specify `post.specific.intro` rather than `post.intro`?
This has to do with the way we defined our model:

`class BlogPage(Page):`

The `get_children()` method gets us a list of instances of the `Page` base class.
When we want to reference properties of the instances that inherit from the base class,
Wagtail provides the `specific` method that retrieves the actual `BlogPage` record.
While the "title" field is present on the base `Page` model, "intro" is only present
on the `BlogPage` model, so we need `.specific` to access it.

To tighten up template code like this, we could use Django's `with` tag:

```html+django
{% for post in page.get_children %}
    {% with post=post.specific %}
        <h2><a href="{% pageurl post %}">{{ post.title }}</a></h2>
        <p>{{ post.intro }}</p>
        {{ post.body|richtext }}
    {% endwith %}
{% endfor %}
```

When you start writing more customised Wagtail code, you'll find a whole set of QuerySet
modifiers to help you navigate the hierarchy.

```python
# Given a page object 'somepage':
MyModel.objects.descendant_of(somepage)
child_of(page) / not_child_of(somepage)
ancestor_of(somepage) / not_ancestor_of(somepage)
parent_of(somepage) / not_parent_of(somepage)
sibling_of(somepage) / not_sibling_of(somepage)
# ... and ...
somepage.get_children()
somepage.get_ancestors()
somepage.get_descendants()
somepage.get_siblings()
```

For more information, see: [Page QuerySet reference](../reference/pages/queryset_reference)

### Overriding Context

There are a couple of problems with our blog index view:

1.  Blogs generally display content in _reverse_ chronological order
2.  We want to make sure we're only displaying _published_ content.

To accomplish these things, we need to do more than just grab the index
page's children in the template. Instead, we'll want to modify the
QuerySet in the model definition. Wagtail makes this possible via
the overridable `get_context()` method. Modify your `BlogIndexPage`
model like this:

```python
class BlogIndexPage(Page):
    intro = RichTextField(blank=True)

    def get_context(self, request):
        # Update context to include only published posts, ordered by reverse-chron
        context = super().get_context(request)
        blogpages = self.get_children().live().order_by('-first_published_at')
        context['blogpages'] = blogpages
        return context
```

All we've done here is retrieve the original context, create a custom QuerySet,
add it to the retrieved context, and return the modified context back to the view.
You'll also need to modify your `blog_index_page.html` template slightly.
Change:

`{% for post in page.get_children %}` to `{% for post in blogpages %}`

Now try unpublishing one of your posts - it should disappear from the blog index
page. The remaining posts should now be sorted with the most recently published
posts first.

### Images

Let's add the ability to attach an image gallery to our blog posts. While it's possible to simply insert images into the `body` rich text field, there are several advantages to setting up our gallery images as a new dedicated object type within the database - this way, you have full control of the layout and styling of the images on the template, rather than having to lay them out in a particular way within the rich text field. It also makes it possible for the images to be used elsewhere, independently of the blog text - for example, displaying a thumbnail on the blog index page.

Add a new `BlogPageGalleryImage` model to `blog/models.py`:

```python
from django.db import models

# New imports added for ParentalKey, Orderable, InlinePanel

from modelcluster.fields import ParentalKey

from wagtail.models import Page, Orderable
from wagtail.fields import RichTextField
from wagtail.admin.panels import FieldPanel, InlinePanel
from wagtail.search import index


# ... (Keep the definition of BlogIndexPage, and update the content_panels of BlogPage:)


class BlogPage(Page):
    date = models.DateField("Post date")
    intro = models.CharField(max_length=250)
    body = RichTextField(blank=True)

    search_fields = Page.search_fields + [
        index.SearchField('intro'),
        index.SearchField('body'),
    ]

    content_panels = Page.content_panels + [
        FieldPanel('date'),
        FieldPanel('intro'),
        FieldPanel('body'),
        InlinePanel('gallery_images', label="Gallery images"),
    ]

# add a new BlogPageGalleryImage class

class BlogPageGalleryImage(Orderable):
    page = ParentalKey(BlogPage, on_delete=models.CASCADE, related_name='gallery_images')
    image = models.ForeignKey(
        'wagtailimages.Image', on_delete=models.CASCADE, related_name='+'
    )
    caption = models.CharField(blank=True, max_length=250)

    panels = [
        FieldPanel('image'),
        FieldPanel('caption'),
    ]
```

Run 

```console
$ python manage.py makemigrations
$ python manage.py migrate
```

There are a few new concepts here, so let's take them one at a time:

Inheriting from `Orderable` adds a `sort_order` field to the model, to keep track of the ordering of images in the gallery.

The `ParentalKey` to `BlogPage` is what attaches the gallery images to a specific page. A `ParentalKey` works similarly to a `ForeignKey`, but also defines `BlogPageGalleryImage` as a "child" of the `BlogPage` model, so that it's treated as a fundamental part of the page in operations like submitting for moderation, and tracking revision history.

`image` is a `ForeignKey` to Wagtail's built-in `Image` model, where the images themselves are stored. This appears in the page editor as a pop-up interface for choosing an existing image or uploading a new one. This way, we allow an image to exist in multiple galleries - effectively, we've created a many-to-many relationship between pages and images.

Specifying `on_delete=models.CASCADE` on the foreign key means that if the image is deleted from the system, the gallery entry is deleted as well. (In other situations, it might be appropriate to leave the entry in place - for example, if an "our staff" page included a list of people with headshots, and one of those photos was deleted, we'd rather leave the person in place on the page without a photo. In this case, we'd set the foreign key to `blank=True, null=True, on_delete=models.SET_NULL`.)

Finally, adding the `InlinePanel` to `BlogPage.content_panels` makes the gallery images available on the editing interface for `BlogPage`.

After editing `blog/models.py` you should see a _Gallery images_ field with an option to upload images and provide a caption for it when editing a blog page in your Wagtail admin area.

Adjust your blog page template to include the images:

```html+django
{% extends "base.html" %}

{% load wagtailcore_tags wagtailimages_tags %}

{% block body_class %}template-blogpage{% endblock %}

{% block content %}
    <h1>{{ page.title }}</h1>
    <p class="meta">{{ page.date }}</p>

    <div class="intro">{{ page.intro }}</div>

    {{ page.body|richtext }}

    {% for item in page.gallery_images.all %}
        <div style="float: left; margin: 10px">
            {% image item.image fill-320x240 %}
            <p>{{ item.caption }}</p>
        </div>
    {% endfor %}

    <p><a href="{{ page.get_parent.url }}">Return to blog</a></p>

{% endblock %}
```

Make sure to upload some images when editing the blog page on your Wagtail admin if you want them to be displayed after editing your blog page template.

Here we use the `{% image %}` tag (which exists in the `wagtailimages_tags` library, imported at the top of the template) to insert an `<img>` element, with a `fill-320x240` parameter to indicate that the image should be resized and cropped to fill a 320x240 rectangle. You can read more about using images in templates in the [docs](../topics/images).

!["Second Post" page, with title, date, intro, body, and a gallery of three images](../_static/images/tutorial/tutorial_6.png)

Since our gallery images are database objects in their own right, we can now query and re-use them independently of the blog post body. Let's define a `main_image` method, which returns the image from the first gallery item (or `None` if no gallery items exist) in `blog/models.py`:

```python
class BlogPage(Page):
    date = models.DateField("Post date")
    intro = models.CharField(max_length=250)
    body = RichTextField(blank=True)

    def main_image(self):
        gallery_item = self.gallery_images.first()
        if gallery_item:
            return gallery_item.image
        else:
            return None

    search_fields = Page.search_fields + [
        index.SearchField('intro'),
        index.SearchField('body'),
    ]

    content_panels = Page.content_panels + [
        FieldPanel('date'),
        FieldPanel('intro'),
        FieldPanel('body'),
        InlinePanel('gallery_images', label="Gallery images"),
    ]
```

This method is now available from our templates. Update `blog_index_page.html` to include the main image as a thumbnail alongside each post:

```html+django
{% load wagtailcore_tags wagtailimages_tags %}

...

{% for post in blogpages %}
    {% with post=post.specific %}
        <h2><a href="{% pageurl post %}">{{ post.title }}</a></h2>

        {% with post.main_image as main_image %}
            {% if main_image %}{% image main_image fill-160x100 %}{% endif %}
        {% endwith %}

        <p>{{ post.intro }}</p>
        {{ post.body|richtext }}
    {% endwith %}
{% endfor %}
```

### Tagging Posts

Let's say we want to let editors "tag" their posts, so that readers can, for example,
view all bicycle-related content together. For this, we'll need to invoke
the tagging system bundled with Wagtail, attach it to the `BlogPage`
model and content panels, and render linked tags on the blog post template.
Of course, we'll need a working tag-specific URL view as well.

First, alter `models.py` once more:

```python
from django.db import models

# New imports added for ClusterTaggableManager, TaggedItemBase, MultiFieldPanel

from modelcluster.fields import ParentalKey
from modelcluster.contrib.taggit import ClusterTaggableManager
from taggit.models import TaggedItemBase

from wagtail.models import Page, Orderable
from wagtail.fields import RichTextField
from wagtail.admin.panels import FieldPanel, InlinePanel, MultiFieldPanel
from wagtail.search import index


# ... (Keep the definition of BlogIndexPage)


class BlogPageTag(TaggedItemBase):
    content_object = ParentalKey(
        'BlogPage',
        related_name='tagged_items',
        on_delete=models.CASCADE
    )


class BlogPage(Page):
    date = models.DateField("Post date")
    intro = models.CharField(max_length=250)
    body = RichTextField(blank=True)
    tags = ClusterTaggableManager(through=BlogPageTag, blank=True)

    # ... (Keep the main_image method and search_fields definition)

    content_panels = Page.content_panels + [
        MultiFieldPanel([
            FieldPanel('date'),
            FieldPanel('tags'),
        ], heading="Blog information"),
        FieldPanel('intro'),
        FieldPanel('body'),
        InlinePanel('gallery_images', label="Gallery images"),
    ]
```

Run `python manage.py makemigrations` and `python manage.py migrate`.

Note the new `modelcluster` and `taggit` imports, the addition of a new
`BlogPageTag` model, and the addition of a `tags` field on `BlogPage`.
We've also taken the opportunity to use a `MultiFieldPanel` in `content_panels`
to group the date and tags fields together for readability.

Edit one of your `BlogPage` instances, and you should now be able to tag posts:

![Screenshot of the "Second Post" page in the editor form, showing the Content tab](../_static/images/tutorial/tutorial_8.png)

To render tags on a `BlogPage`, add this to `blog_page.html`:

```html+django
{% if page.tags.all.count %}
    <div class="tags">
        <h3>Tags</h3>
        {% for tag in page.tags.all %}
            <a href="{% slugurl 'tags' %}?tag={{ tag }}"><button type="button">{{ tag }}</button></a>
        {% endfor %}
    </div>
{% endif %}
```

Notice that we're linking to pages here with the builtin `slugurl`
tag rather than `pageurl`, which we used earlier. The difference is that `slugurl` takes a
Page slug (from the Promote tab) as an argument. `pageurl` is more commonly used because it
is unambiguous and avoids extra database lookups. But in the case of this loop, the Page object
isn't readily available, so we fall back on the less-preferred `slugurl` tag.

Visiting a blog post with tags should now show a set of linked
buttons at the bottom - one for each tag. However, clicking a button
will get you a 404, since we haven't yet defined a "tags" view. Add to `models.py`:

```python
class BlogTagIndexPage(Page):

    def get_context(self, request):

        # Filter by tag
        tag = request.GET.get('tag')
        blogpages = BlogPage.objects.filter(tags__name=tag)

        # Update template context
        context = super().get_context(request)
        context['blogpages'] = blogpages
        return context
```

Note that this Page-based model defines no fields of its own.
Even without fields, subclassing `Page` makes it a part of the
Wagtail ecosystem, so that you can give it a title and URL in the
admin, and so that you can manipulate its contents by returning
a QuerySet from its `get_context()` method.

Migrate this in, then create a new `BlogTagIndexPage` in the admin.
You'll probably want to create the new page/view as a child of Homepage,
parallel to your Blog index. Give it the slug "tags" on the Promote tab.

Add `/tags` to the server url in your browser and Django will tell you what you probably already knew:
you need to create a template `blog/template/blog/blog_tag_index_page.html`:

```html+django
{% extends "base.html" %}
{% load wagtailcore_tags %}

{% block content %}

    {% if request.GET.tag %}
        <h4>Showing pages tagged "{{ request.GET.tag }}"</h4>
    {% endif %}

    {% for blogpage in blogpages %}

          <p>
              <strong><a href="{% pageurl blogpage %}">{{ blogpage.title }}</a></strong><br />
              <small>Revised: {{ blogpage.latest_revision_created_at }}</small><br />
              {% if blogpage.author %}
                <p>By {{ blogpage.author.profile }}</p>
              {% endif %}
          </p>

    {% empty %}
        No pages found with that tag.
    {% endfor %}

{% endblock %}
```

We're calling the built-in `latest_revision_created_at` field on the `Page`
model - handy to know this is always available.

We haven't yet added an "author" field to our `BlogPage` model, nor do we have
a Profile model for authors - we'll leave those as an exercise for the reader.

Clicking the tag button at the bottom of a BlogPost should now render a page
something like this:

![A page titled "Showing pages tagged bread", with two page links underneath](../_static/images/tutorial/tutorial_9.png)

(tutorial_categories)=

### Categories

Let's add a category system to our blog. Unlike tags, where a page author can bring a tag into existence simply by using it on a page, our categories will be a fixed list, managed by the site owner through a separate area of the admin interface.

First, we define a `BlogCategory` model. A category is not a page in its own right, and so we define it as a standard Django `models.Model` rather than inheriting from `Page`. Wagtail introduces the concept of "snippets" for reusable pieces of content that need to be managed through the admin interface, but do not exist as part of the page tree themselves; a model can be registered as a snippet by adding the `@register_snippet` decorator. All the field types we've used so far on pages can be used on snippets too - here we'll give each category an icon image as well as a name. Add to `blog/models.py`:

```python
from wagtail.snippets.models import register_snippet


@register_snippet
class BlogCategory(models.Model):
    name = models.CharField(max_length=255)
    icon = models.ForeignKey(
        'wagtailimages.Image', null=True, blank=True,
        on_delete=models.SET_NULL, related_name='+'
    )

    panels = [
        FieldPanel('name'),
        FieldPanel('icon'),
    ]

    def __str__(self):
        return self.name

    class Meta:
        verbose_name_plural = 'blog categories'
```

```{note}
Note that we are using `panels` rather than `content_panels` here - since snippets generally have no need for fields such as slug or publish date, the editing interface for them is not split into separate 'content' / 'promote' / 'settings' tabs as standard, and so there is no need to distinguish between 'content panels' and 'promote panels'.
```

Migrate this change by running `python manage.py makemigrations` and `python manage.py migrate`. Create a few categories through the Snippets area which now appears in the admin menu.

We can now add categories to the `BlogPage` model, as a many-to-many field. The field type we use for this is `ParentalManyToManyField` - this is a variant of the standard Django `ManyToManyField` which ensures that the chosen objects are correctly stored against the page record in the revision history, in much the same way that `ParentalKey` replaces `ForeignKey` for one-to-many relations.To add categories to the `BlogPage`, modify `models.py` in your blog app folder:

```python
# New imports added for forms and ParentalManyToManyField
from django import forms
from django.db import models

from modelcluster.fields import ParentalKey, ParentalManyToManyField
from modelcluster.contrib.taggit import ClusterTaggableManager
from taggit.models import TaggedItemBase

# ...

class BlogPage(Page):
    date = models.DateField("Post date")
    intro = models.CharField(max_length=250)
    body = RichTextField(blank=True)
    tags = ClusterTaggableManager(through=BlogPageTag, blank=True)
    categories = ParentalManyToManyField('blog.BlogCategory', blank=True)

    # ... (Keep the main_image method and search_fields definition)

    content_panels = Page.content_panels + [
        MultiFieldPanel([
            FieldPanel('date'),
            FieldPanel('tags'),
            FieldPanel('categories', widget=forms.CheckboxSelectMultiple),
        ], heading="Blog information"),
        FieldPanel('intro'),
        FieldPanel('body'),
        InlinePanel('gallery_images', label="Gallery images"),
    ]
```

Here we're making use of the `widget` keyword argument on the `FieldPanel` definition to specify a checkbox-based widget instead of the default multiple select box, as this is often considered more user-friendly.

Finally, we can update the `blog_page.html` template to display the categories:

```html+django
<h1>{{ page.title }}</h1>
<p class="meta">{{ page.date }}</p>

{% with categories=page.categories.all %}
    {% if categories %}
        <h3>Posted in:</h3>
        <ul>
            {% for category in categories %}
                <li style="display: inline">
                    {% image category.icon fill-32x32 style="vertical-align: middle" %}
                    {{ category.name }}
                </li>
            {% endfor %}
        </ul>
    {% endif %}
{% endwith %}
```

!["Second Post" page, with title, date, categories, intro, body, and a gallery of three images](../_static/images/tutorial/tutorial_10.png)

## Where next

-   Read the Wagtail [topics](../topics/index) and [reference](../reference/index) documentation
-   Learn how to implement [StreamField](../topics/streamfield) for freeform page content
-   Browse through the [advanced topics](../advanced_topics/index) section and read [third-party tutorials](../advanced_topics/third_party_tutorials)<|MERGE_RESOLUTION|>--- conflicted
+++ resolved
@@ -226,12 +226,6 @@
 
 ## A basic blog
 
-<<<<<<< HEAD
-We are now ready to create a blog. To do so, run:
-=======
-We are now ready to create a blog. To do so, run
-`python manage.py startapp blog` to create a new app in your Wagtail project.
->>>>>>> 6314b254
 
 ```
 python manage.py startapp blog
@@ -243,11 +237,6 @@
 
 ### Blog Index and Posts
 
-<<<<<<< HEAD
-Lets start with a simple index page for our blog. In `blog/models.py`, add this snippet:
-=======
-Let's start with a simple index page for our blog. In `blog/models.py`:
->>>>>>> 6314b254
 
 ```python
 from wagtail.models import Page
