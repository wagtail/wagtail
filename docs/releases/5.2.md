# Wagtail 5.2 release notes - IN DEVELOPMENT

_Unreleased_

```{contents}
---
local:
depth: 1
---
```

## What's new


### Other features

 * Add [`wagtailcache`](wagtailcache) and [`wagtailpagecache`](wagtailpagecache) template tags to ensure previewing Pages or Snippets will not be cached (Jake Howard)
 * Always set help text element ID for form fields with help text in `field.html` template (Sage Abdullah)
 * Move `SnippetViewSet` menu registration mechanism to base `ViewSet` class (Sage Abdullah)
 * Enable reference index tracking for models registered with `ModelViewSet` (Sage Abdullah)
<<<<<<< HEAD
=======
 * When copying a page or creating an alias, copy its view restrictions to the destination (Sandeep Choudhary, Suyash Singh)
>>>>>>> cfa4b7ca

### Bug fixes

 * Ensure that StreamField's `FieldBlock`s correctly set the `required` and `aria-describedby` attributes (Storm Heg)

### Documentation

 * Document `WAGTAILADMIN_BASE_URL` on "Integrating Wagtail into a Django project" page (Shreshth Srivastava)

### Maintenance

 * Fix snippet search test to work on non-fallback database backends (Matt Westcott)
 * Update Eslint, Prettier & Jest npm packages (LB (Ben) Johnston)
 * Add npm scripts for TypeScript checks and formatting SCSS files (LB (Ben) Johnston)
 * Run tests in parallel in some of the CI setup (Sage Abdullah)
 * Remove unused WorkflowStatus view, urlpattern, and workflow-status.js (Storm Heg)
 * Add support for options/attrs in Telepath widgets so that attrs render on the created DOM (Storm Heg)
 * Update pre-commit hooks to be in sync with latest changes to Eslint & Prettier for client-side changes (Storm Heg)
 * Add `WagtailTestUtils.get_soup()` method to get a `BeautifulSoup` object from an `HttpResponse` object (Storm Heg)
 * Allow `ViewSet` subclasses to customise `url_prefix` and `url_namespace` logic (Matt Westcott)
 * Simplify `SnippetViewSet` registration code (Sage Abdullah)


## Upgrade considerations - changes affecting all projects

## Upgrade considerations - deprecation of old functionality

## Upgrade considerations - changes affecting Wagtail customisations

### `ModelViewSet` automatically registers the model to the reference index

Models that are registered with a `ModelViewSet` now have reference index tracking enabled by default. This means that you no longer need to call `ReferenceIndex.register_model()` in your app's `ready()` method for such models. If this is undesired, you can disable it by setting {attr}`~wagtail.admin.viewsets.model.ModelViewSet.add_to_reference_index` to `False` on the `ModelViewSet` subclass. For more details, see [](managing_the_reference_index).<|MERGE_RESOLUTION|>--- conflicted
+++ resolved
@@ -18,10 +18,8 @@
  * Always set help text element ID for form fields with help text in `field.html` template (Sage Abdullah)
  * Move `SnippetViewSet` menu registration mechanism to base `ViewSet` class (Sage Abdullah)
  * Enable reference index tracking for models registered with `ModelViewSet` (Sage Abdullah)
-<<<<<<< HEAD
-=======
+
  * When copying a page or creating an alias, copy its view restrictions to the destination (Sandeep Choudhary, Suyash Singh)
->>>>>>> cfa4b7ca
 
 ### Bug fixes
 
