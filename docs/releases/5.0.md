--- conflicted
+++ resolved
@@ -53,11 +53,8 @@
  * Ensure search autocomplete overlay on mobile does not overflow the viewport (Ayman Makroo)
  * Improve documentation for InlinePanel (Vallabh Tiwari)
  * Remove confusing `SettingsPanel` reference in the page editing `TabbedInterface` example as `SettingsPanel` no longer shows anything as of 4.1 (Kenny Wolf, Julian Bigler)
-<<<<<<< HEAD
+ * Add contributor guidelines for building [Stimulus Controllers](ui_guidelines_stimulus) (Thibaud Colas, Loveth Omokaro, LB (Ben) Johnston)
  * Fix typo in "Extending Draftail" documentation (Hans Kelson)
-=======
- * Add contributor guidelines for building [Stimulus Controllers](ui_guidelines_stimulus) (Thibaud Colas, Loveth Omokaro, LB (Ben) Johnston)
->>>>>>> 468e8d85
 
 ### Maintenance
 
