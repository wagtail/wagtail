--- conflicted
+++ resolved
@@ -34,19 +34,10 @@
         filename = prefix[:-1] + dot + extension
     return os.path.join(folder_name, filename)
 
-def file_extension_validator(ffile):
-    extension = ffile.name.split(".")[-1].lower()
-    if extension not in ["gif", "jpg", "jpeg", "png"]:
-        raise ValidationError(_("Not a valid image format. Please use a gif, jpeg or png file instead."))
-
-<<<<<<< HEAD
 
 class AbstractImage(models.Model, TagSearchable):
     title = models.CharField(max_length=255, verbose_name=_('Title') )
-    file = models.ImageField(verbose_name=_('File'), upload_to=get_upload_to, width_field='width', height_field='height', validators=[file_extension_validator])
-=======
     file = models.ImageField(verbose_name=_('File'), upload_to=get_upload_to, width_field='width', height_field='height', validators=[validate_image_format])
->>>>>>> 7c99fa66
     width = models.IntegerField(editable=False)
     height = models.IntegerField(editable=False)
     created_at = models.DateTimeField(auto_now_add=True)
