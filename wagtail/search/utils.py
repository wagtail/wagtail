--- conflicted
+++ resolved
@@ -179,70 +179,9 @@
             yield search_field
         elif isinstance(search_field, RelatedFields):
             for sub_field in get_search_fields(search_field.fields):
-<<<<<<< HEAD
                 yield sub_field
 
 
 def get_postgresql_connections():
     return [connection for connection in connections.all()
-            if connection.vendor == 'postgresql']
-
-
-WEIGHTS = 'ABCD'
-WEIGHTS_COUNT = len(WEIGHTS)
-# These are filled when apps are ready.
-BOOSTS_WEIGHTS = []
-WEIGHTS_VALUES = []
-
-
-def get_boosts():
-    boosts = set()
-    for model in apps.get_models():
-        if issubclass(model, Indexed):
-            for search_field in get_search_fields(model.get_search_fields()):
-                boost = search_field.boost
-                if boost is not None:
-                    boosts.add(boost)
-    return boosts
-
-
-def determine_boosts_weights(boosts=()):
-    if not boosts:
-        boosts = get_boosts()
-    boosts = list(sorted(boosts, reverse=True))
-    min_boost = boosts[-1]
-    if len(boosts) <= WEIGHTS_COUNT:
-        return list(zip_longest(boosts, WEIGHTS, fillvalue=min(min_boost, 0)))
-    max_boost = boosts[0]
-    boost_step = (max_boost - min_boost) / (WEIGHTS_COUNT - 1)
-    return [(max_boost - (i * boost_step), weight)
-            for i, weight in enumerate(WEIGHTS)]
-
-
-def set_weights():
-    BOOSTS_WEIGHTS.extend(determine_boosts_weights())
-    weights = [w for w, c in BOOSTS_WEIGHTS]
-    min_weight = min(weights)
-    if min_weight <= 0:
-        if min_weight == 0:
-            min_weight = -0.1
-        weights = [w - min_weight for w in weights]
-    max_weight = max(weights)
-    WEIGHTS_VALUES.extend([w / max_weight
-                           for w in reversed(weights)])
-
-
-def get_weight(boost):
-    if boost is None:
-        return WEIGHTS[-1]
-    for max_boost, weight in BOOSTS_WEIGHTS:
-        if boost >= max_boost:
-            return weight
-    return weight
-
-
-def get_sql_weights():
-    return '{' + ','.join(map(str, WEIGHTS_VALUES)) + '}'
-=======
-                yield sub_field
->>>>>>> 0addefea
+            if connection.vendor == 'postgresql']