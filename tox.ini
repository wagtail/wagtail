[deps]
dj16=
    Django>=1.6,<1.7
    pyelasticsearch==0.6.1
    elasticutils==0.8.2
<<<<<<< HEAD
    six
=======
>>>>>>> 725a79f5

[tox]
envlist =
    py26-dj16-postgres,
    py26-dj16-sqlite,
    py27-dj16-postgres,
    py27-dj16-sqlite,
    py32-dj16-postgres,
    py32-dj16-sqlite,
    py33-dj16-postgres,
    py33-dj16-sqlite,
    py34-dj16-postgres,
    py34-dj16-sqlite

# mysql not currently supported
# (wagtail.wagtailimages.tests.TestImageEditView currently fails with a
# foreign key constraint error)
# py26-dj16-mysql
# py27-dj16-mysql

[testenv]
commands=./runtests.py

[testenv:py26-dj16-postgres]
basepython=python2.6
deps =
    {[deps]dj16}
    psycopg2==2.5.2
    unittest2
setenv =
    DATABASE_ENGINE=django.db.backends.postgresql_psycopg2

[testenv:py26-dj16-sqlite]
basepython=python2.6
deps =
    {[deps]dj16}
    unittest2
setenv =
    DATABASE_ENGINE=django.db.backends.sqlite3

[testenv:py26-dj16-mysql]
basepython=python2.6
deps =
    {[deps]dj16}
    MySQL-python==1.2.5
setenv =
    DATABASE_ENGINE=django.db.backends.mysql
    DATABASE_USER=wagtail

[testenv:py27-dj16-postgres]
basepython=python2.7
deps =
    {[deps]dj16}
    psycopg2==2.5.2
setenv =
    DATABASE_ENGINE=django.db.backends.postgresql_psycopg2

[testenv:py27-dj16-sqlite]
basepython=python2.7
deps =
    {[deps]dj16}
setenv =
    DATABASE_ENGINE=django.db.backends.sqlite3

<<<<<<< HEAD
[testenv:py32-dj16-postgres]
basepython=python3.2
deps =
    {[deps]dj16}
    psycopg2==2.5.2
setenv =
    DATABASE_ENGINE=django.db.backends.postgresql_psycopg2

[testenv:py32-dj16-sqlite]
basepython=python3.2
deps =
    {[deps]dj16}
setenv =
    DATABASE_ENGINE=django.db.backends.sqlite3

[testenv:py33-dj16-postgres]
basepython=python3.3
deps =
    {[deps]dj16}
    psycopg2==2.5.2
setenv =
    DATABASE_ENGINE=django.db.backends.postgresql_psycopg2

[testenv:py33-dj16-sqlite]
basepython=python3.3
deps =
    {[deps]dj16}
setenv =
    DATABASE_ENGINE=django.db.backends.sqlite3

[testenv:py34-dj16-postgres]
basepython=python3.4
deps =
    {[deps]dj16}
    psycopg2==2.5.2
setenv =
    DATABASE_ENGINE=django.db.backends.postgresql_psycopg2

[testenv:py34-dj16-sqlite]
basepython=python3.4
deps =
    {[deps]dj16}
setenv =
    DATABASE_ENGINE=django.db.backends.sqlite3
=======
[testenv:py27-dj16-mysql]
basepython=python2.7
deps =
    {[deps]dj16}
    MySQL-python==1.2.5
setenv =
    DATABASE_ENGINE=django.db.backends.mysql
    DATABASE_USER=wagtail
>>>>>>> 725a79f5
<|MERGE_RESOLUTION|>--- conflicted
+++ resolved
@@ -3,10 +3,7 @@
     Django>=1.6,<1.7
     pyelasticsearch==0.6.1
     elasticutils==0.8.2
-<<<<<<< HEAD
     six
-=======
->>>>>>> 725a79f5
 
 [tox]
 envlist =
@@ -56,6 +53,7 @@
     DATABASE_ENGINE=django.db.backends.mysql
     DATABASE_USER=wagtail
 
+
 [testenv:py27-dj16-postgres]
 basepython=python2.7
 deps =
@@ -71,7 +69,16 @@
 setenv =
     DATABASE_ENGINE=django.db.backends.sqlite3
 
-<<<<<<< HEAD
+[testenv:py27-dj16-mysql]
+basepython=python2.7
+deps =
+    {[deps]dj16}
+    MySQL-python==1.2.5
+setenv =
+    DATABASE_ENGINE=django.db.backends.mysql
+    DATABASE_USER=wagtail
+
+
 [testenv:py32-dj16-postgres]
 basepython=python3.2
 deps =
@@ -86,6 +93,16 @@
     {[deps]dj16}
 setenv =
     DATABASE_ENGINE=django.db.backends.sqlite3
+
+[testenv:py32-dj16-mysql]
+basepython=python3.2
+deps =
+    {[deps]dj16}
+    MySQL-python==1.2.5
+setenv =
+    DATABASE_ENGINE=django.db.backends.mysql
+    DATABASE_USER=wagtail
+
 
 [testenv:py33-dj16-postgres]
 basepython=python3.3
@@ -102,6 +119,16 @@
 setenv =
     DATABASE_ENGINE=django.db.backends.sqlite3
 
+[testenv:py33-dj16-mysql]
+basepython=python3.3
+deps =
+    {[deps]dj16}
+    MySQL-python==1.2.5
+setenv =
+    DATABASE_ENGINE=django.db.backends.mysql
+    DATABASE_USER=wagtail
+
+
 [testenv:py34-dj16-postgres]
 basepython=python3.4
 deps =
@@ -116,13 +143,12 @@
     {[deps]dj16}
 setenv =
     DATABASE_ENGINE=django.db.backends.sqlite3
-=======
-[testenv:py27-dj16-mysql]
-basepython=python2.7
+
+[testenv:py34-dj16-sqlite]
+basepython=python3.4
 deps =
     {[deps]dj16}
     MySQL-python==1.2.5
 setenv =
     DATABASE_ENGINE=django.db.backends.mysql
-    DATABASE_USER=wagtail
->>>>>>> 725a79f5
+    DATABASE_USER=wagtail