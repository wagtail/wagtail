--- conflicted
+++ resolved
@@ -28,13 +28,8 @@
 
 **With your preferred virtualenv activated,** install the Wagtail package in development mode with the included testing and documentation dependencies:
 
-<<<<<<< HEAD
-```console
+```sh
 pip install -e ."[testing,docs]" -U
-=======
-```sh
-pip install -e '.[testing,docs]' -U
->>>>>>> aea9f145
 ```
 
 Install the tool chain for building static assets:
