# Your first Wagtail site

```{note}
This tutorial covers setting up a brand new Wagtail project.
If you'd like to add Wagtail to an existing Django project instead, see [](integrating_into_django).
```

## Install and run Wagtail

### Install dependencies

Wagtail supports Python 3.7, 3.8, 3.9 and 3.10.

To check whether you have an appropriate version of Python 3:

```sh
python3 --version
```

If this does not return a version number or returns a version lower than 3.7, you will need to [install Python 3](https://www.python.org/downloads/).

```{note}
Before installing Wagtail, it is necessary to install the **libjpeg** and **zlib** libraries, which provide support for working with JPEG, PNG and GIF images (via the Python **Pillow** library).
The way to do this varies by platform—see Pillow's
[platform-specific installation instructions](https://pillow.readthedocs.io/en/stable/installation.html#external-libraries).
```

### Create and activate a virtual environment

We recommend using a virtual environment, which isolates installed dependencies from other projects.
This tutorial uses [`venv`](https://docs.python.org/3/tutorial/venv.html), which is packaged with Python 3.

**On Windows** (cmd.exe):

```doscon
python3 -m venv mysite\env
mysite\env\Scripts\activate.bat
# or:
mysite\env\Scripts\activate
```

**On GNU/Linux or MacOS** (bash):

```sh
python3 -m venv mysite/env
source mysite/env/bin/activate
```

**For other shells** see the [`venv` documentation](https://docs.python.org/3/library/venv.html).

```{note}
If you're using version control (such as git), `mysite` will be the directory for your project.
The `env` directory inside of it should be excluded from any version control.
```

### Install Wagtail

Use pip, which is packaged with Python, to install Wagtail and its dependencies:

```sh
pip install wagtail
```

### Generate your site

Wagtail provides a `start` command similar to `django-admin startproject`.
Running `wagtail start mysite` in your project will generate:
- a new `mysite` folder containing the required project settings with a few Wagtail-specific extras,
- a "home" app with a blank `HomePage` model and basic templates,
- a sample "search" app
- and other dependencies for wagtail to run in the the project.

Appending `mysite` (which is a folder that was created when we ran `python3 -m venv mysite\env`) to `wagtail start mysite` specifies the destination directory for the above items. So the code looks like this:

```sh
wagtail start mysite mysite
```

```{note}
Generally, in Wagtail, each page type, or content type, is represented by a single app. However, different apps can be aware of each other and access each other's data. All of the apps need to be registered within the `INSTALLED_APPS` section of the `base.py` file in the `mysite/settings` directory. Look at this file to see how the `start` command has listed them in there.
```

### Install project dependencies

```sh
cd mysite
pip install -r requirements.txt
```

This ensures that you have the relevant versions of Wagtail, Django, and any other dependencies for the project you have just created.
The `requirements.txt` file contains all the dependencies needed in order to run the project.

### Create the database

If you haven't updated the project settings, this will be a SQLite database file in the project directory.

```sh
python manage.py migrate
```

This command ensures that the tables in your database are matched to the models in your project. Every time you alter your model (for example you may add a field to a model) you will need to run this command in order to update the database.

### Create an admin user

```sh
python manage.py createsuperuser
```

When logged into the admin site, a superuser has full permissions and is able to view/create/manage the database. Follow the prompts to add your username, email address and password

### Start the server

```sh
python manage.py runserver
```

If everything worked, <http://127.0.0.1:8000> will show you a welcome page:

![Browser screenshot of "Welcome to your new Wagtail site!" page, with teal egg above the title, and links to different resources. The page is shown inside a browswer tab, with browser URL bar at the top](../_static/images/tutorial/tutorial_1.png)

```{note}
Throughout this tutorial we will use `http://127.0.0.1:8000` but depending on your setup, this could be `http://localhost:8000/` or a different IP address or port. Please read the console output of `manage.py runserver` to determine the correct url for your local site.
```

You can now access the administrative area at <http://127.0.0.1:8000/admin>

![Screenshot of Wagtail’s dashboard, with "Welcome to the mysite Wagtail CMS" heading, 1 page, 0 images, 0 documents. Underneath is a "Your most recent edits" section, with the Home page listed](../_static/images/tutorial/tutorial_2.png)

## Extend the HomePage model

Out of the box, the "home" app defines a blank `HomePage` model in `models.py`, along with a migration that creates a homepage and configures Wagtail to use it.

Edit `home/models.py` as follows, to add a `body` field to the model:

```python
from django.db import models

from wagtail.models import Page

# add these new imports
from wagtail.fields import RichTextField
from wagtail.admin.panels import FieldPanel


# replace the existing class definition of 'HomePage' with this:
class HomePage(Page):
    body = RichTextField(blank=True)

    content_panels = Page.content_panels + [
        FieldPanel('body'),
    ]
```

`body` is defined as `RichTextField`, a special Wagtail field. When `blank=True`,
it means that this field is not required and can be empty. You
can use any of the [Django core fields](https://docs.djangoproject.com/en/stable/ref/models/fields). `content_panels` define the
capabilities and the layout of the editing interface. When you add fields to `content_panels`, it enables them to be edited on the Wagtail interface. [More on creating Page models](../topics/pages).

Run:

```console
$ python manage.py makemigrations # creates the migrations file
$ python manage.py migrate # executes the migrations and updates the database with your model changes 
```

You must run the above commands each time you make changes to the model definition.

You can now edit the homepage within the Wagtail admin area (on the side bar go to _Pages_ and click the edit button beside _Homepage_) to see the new body field. Enter some text into the body field, and publish the page by selecting _Publish_ at the bottom of the page editor, rather than _Save Draft_.

The page template now needs to be updated to reflect the changes made to the model. Wagtail uses normal Django templates to render each page
type. By default, it will look for a template filename formed from the app and model name,
separating capital letters with underscores (for example HomePage within the 'home' app becomes
`home/home_page.html`). This template file can exist in any location recognised by
[Django's template rules](https://docs.djangoproject.com/en/stable/intro/tutorial03/#write-views-that-actually-do-something); conventionally it is placed under a `templates` folder within the app.

Edit `home/templates/home/home_page.html` to contain the following:

```html+django
{% extends "base.html" %}

{% load wagtailcore_tags %}

{% block body_class %}template-homepage{% endblock %}

{% block content %}
    {{ page.body|richtext }}
{% endblock %}
```

`base.html` refers to a parent template and must always be the first template tag used in a template. Extending from this template saves you from rewriting code and allows pages across your app to share a similar frame (by using block tags in the child template, you are able to override specific content within the parent template).

`wagtailcore_tags` must also be loaded at the top of the template and provide additional tags to those provided by Django.

![Screenshot of an almost empty page – white background, "Welcome to our new site!" in the top left, and Wagtail logo in circled cyan in the bottom right](../_static/images/tutorial/tutorial_3.png)

### Wagtail template tags

In addition to Django's [template tags and filters](https://docs.djangoproject.com/en/3.1/ref/templates/builtins/),
Wagtail provides a number of its own [template tags & filters](template_tags_and_filters)
which can be loaded by including `{% load wagtailcore_tags %}` at the top of
your template file.

In this tutorial, we use the _richtext_ filter to escape and print the contents
of a `RichTextField`:

```html+django
{% load wagtailcore_tags %}
{{ page.body|richtext }}
```

Produces:

```html
<p><b>Welcome</b> to our new site!</p>
```

**Note:** You'll need to include `{% load wagtailcore_tags %}` in each
template that uses Wagtail's tags. Django will throw a `TemplateSyntaxError`
if the tags aren't loaded.

## A basic blog

We are now ready to create a blog. To do so, run:

```
python manage.py startapp blog
```

to create a new app in your Wagtail site.

Add the new `blog` app to `INSTALLED_APPS` list in `mysite/settings/base.py`.

### Blog Index and Posts

Lets start with a simple index page for our blog. In `blog/models.py`, add this snippet:

```python
from wagtail.models import Page
from wagtail.fields import RichTextField
from wagtail.admin.panels import FieldPanel


class BlogIndexPage(Page):
    intro = RichTextField(blank=True)

    content_panels = Page.content_panels + [
        FieldPanel('intro')
    ]
```

Since you have made changes to `model.py` run the migrations:

```console
$ python manage.py makemigrations
$ python manage.py migrate
```

<<<<<<< HEAD
Since the model is called `BlogIndexPage`, the default template name (unless we override it) will be `templates/blog/blog_index_page.html`. Create this file and its parent folders with the following content in the `blog` app you recently created:
=======
Since the model is called `BlogIndexPage`, the default template name
(unless we override it) will be `blog_index_page.html`. Django will look for a template whose name matches the name of your Page model within the templates directory in your blog app folder. This default behaviour can be overridden if needed.  
To create a template for the `BlogIndexPage` model, create a file at the location `blog/templates/blog/blog_index_page.html`.

```{note}
You may need to create the folders `templates/blog` within your `blog` app folder
```

In your `blog_index_page.html` file enter the following content:
>>>>>>> 45f0c73f

```html+django
{% extends "base.html" %}

{% load wagtailcore_tags %}

{% block body_class %}template-blogindexpage{% endblock %}

{% block content %}
    <h1>{{ page.title }}</h1>

    <div class="intro">{{ page.intro|richtext }}</div>

    {% for post in page.get_children %}
        <h2><a href="{% pageurl post %}">{{ post.title }}</a></h2>
        {{ post.specific.intro }}
        {{ post.specific.body|richtext }}
    {% endfor %}

{% endblock %}
```

Most of this should be familiar, but we'll explain `get_children` a bit later.
Note the `pageurl` tag, which is similar to Django's `url` tag but
takes a Wagtail Page object as an argument.

In the Wagtail admin, go to Pages, then Home.
Add a child page to the Home page by clicking on the "Actions" icon and selecting the option "Add child page".
Choose "Blog index page" from the list of the page types.
Use "Our Blog" as your page title, make sure it has the slug "blog" on the Promote tab, and publish it.
You should now be able to access the url `http://127.0.0.1:8000/blog` on your site
(note how the slug from the Promote tab defines the page URL).

Now we need a model and template for our blog posts. In `blog/models.py`:

```python
from django.db import models

# Add these new imports
from wagtail.models import Page
from wagtail.fields import RichTextField
from wagtail.admin.panels import FieldPanel
from wagtail.search import index


# Keep the definition of BlogIndexPage, and add:


class BlogPage(Page):
    date = models.DateField("Post date")
    intro = models.CharField(max_length=250)
    body = RichTextField(blank=True)

    search_fields = Page.search_fields + [
        index.SearchField('intro'),
        index.SearchField('body'),
    ]

    content_panels = Page.content_panels + [
        FieldPanel('date'),
        FieldPanel('intro'),
        FieldPanel('body'),
    ]
```

In the model above, we import `index` as this makes the model searchable. You can then list fields that you want to be searchable for the user.

Run 

```console
$ python manage.py makemigrations
$ python manage.py migrate
```

Create a new template file at the location `blog/templates/blog/blog_page.html`. Now add the following content to your newly created `blog_page.html` file:

```html+django
{% extends "base.html" %}

{% load wagtailcore_tags %}

{% block body_class %}template-blogpage{% endblock %}

{% block content %}
    <h1>{{ page.title }}</h1>
    <p class="meta">{{ page.date }}</p>

    <div class="intro">{{ page.intro }}</div>

    {{ page.body|richtext }}

    <p><a href="{{ page.get_parent.url }}">Return to blog</a></p>

{% endblock %}
```

Note the use of Wagtail's built-in `get_parent()` method to obtain the
URL of the blog this post is a part of.

Now create a few blog posts as children of `BlogIndexPage`.
Be sure to select type "Blog Page" when creating your posts.

![Page listing for Home page with the "Add Child Page" button highlighted in red](../_static/images/tutorial/tutorial_4a.png)

!["Create a page in our blog" page type selector, with Blog page button highlighted in red](../_static/images/tutorial/tutorial_4b.png)

Wagtail gives you full control over what kinds of content can be created under
various parent content types. By default, any page type can be a child of any
other page type.

![Page editor for "First blog post" page, with Post date, Intro, Body fields](../_static/images/tutorial/tutorial_5.png)

Publish each blog post when you are done editing.

You should now have the very beginnings of a working blog.
Access the `/blog` URL and you should see something like this:

![Basic "Our blog" page with three blogs listed, with their title, content](../_static/images/tutorial/tutorial_7.png)

Titles should link to post pages, and a link back to the blog's
homepage should appear in the footer of each post page.

### Parents and Children

Much of the work you'll be doing in Wagtail revolves around the concept of hierarchical
"tree" structures consisting of nodes and leaves (see [Theory](../reference/pages/theory)).
In this case, the `BlogIndexPage` is a "node" and individual `BlogPage` instances
are the "leaves".

Take another look at the guts of `blog_index_page.html`:

```html+django
{% for post in page.get_children %}
    <h2><a href="{% pageurl post %}">{{ post.title }}</a></h2>
    {{ post.specific.intro }}
    {{ post.specific.body|richtext }}
{% endfor %}
```

Every "page" in Wagtail can call out to its parent or children
from its own position in the hierarchy. But why do we have to
specify `post.specific.intro` rather than `post.intro`?
This has to do with the way we defined our model:

`class BlogPage(Page):`

The `get_children()` method gets us a list of instances of the `Page` base class.
When we want to reference properties of the instances that inherit from the base class,
Wagtail provides the `specific` method that retrieves the actual `BlogPage` record.
While the "title" field is present on the base `Page` model, "intro" is only present
on the `BlogPage` model, so we need `.specific` to access it.

To tighten up template code like this, we could use Django's `with` tag:

```html+django
{% for post in page.get_children %}
    {% with post=post.specific %}
        <h2><a href="{% pageurl post %}">{{ post.title }}</a></h2>
        <p>{{ post.intro }}</p>
        {{ post.body|richtext }}
    {% endwith %}
{% endfor %}
```

When you start writing more customised Wagtail code, you'll find a whole set of QuerySet
modifiers to help you navigate the hierarchy.

```python
# Given a page object 'somepage':
MyModel.objects.descendant_of(somepage)
child_of(page) / not_child_of(somepage)
ancestor_of(somepage) / not_ancestor_of(somepage)
parent_of(somepage) / not_parent_of(somepage)
sibling_of(somepage) / not_sibling_of(somepage)
# ... and ...
somepage.get_children()
somepage.get_ancestors()
somepage.get_descendants()
somepage.get_siblings()
```

For more information, see: [Page QuerySet reference](../reference/pages/queryset_reference)

### Overriding Context

There are a couple of problems with our blog index view:

1.  Blogs generally display content in _reverse_ chronological order
2.  We want to make sure we're only displaying _published_ content.

To accomplish these things, we need to do more than just grab the index
page's children in the template. Instead, we'll want to modify the
QuerySet in the model definition. Wagtail makes this possible via
the overridable `get_context()` method. Modify your `BlogIndexPage`
model like this:

```python
class BlogIndexPage(Page):
    intro = RichTextField(blank=True)

    def get_context(self, request):
        # Update context to include only published posts, ordered by reverse-chron
        context = super().get_context(request)
        blogpages = self.get_children().live().order_by('-first_published_at')
        context['blogpages'] = blogpages
        return context
```

All we've done here is retrieve the original context, create a custom QuerySet,
add it to the retrieved context, and return the modified context back to the view.
You'll also need to modify your `blog_index_page.html` template slightly.
Change:

`{% for post in page.get_children %}` to `{% for post in blogpages %}`

Now try unpublishing one of your posts - it should disappear from the blog index
page. The remaining posts should now be sorted with the most recently published
posts first.

### Images

Let's add the ability to attach an image gallery to our blog posts. While it's possible to simply insert images into the `body` rich text field, there are several advantages to setting up our gallery images as a new dedicated object type within the database - this way, you have full control of the layout and styling of the images on the template, rather than having to lay them out in a particular way within the rich text field. It also makes it possible for the images to be used elsewhere, independently of the blog text - for example, displaying a thumbnail on the blog index page.

Add a new `BlogPageGalleryImage` model to `blog/models.py`:

```python
from django.db import models

# New imports added for ParentalKey, Orderable, InlinePanel

from modelcluster.fields import ParentalKey

from wagtail.models import Page, Orderable
from wagtail.fields import RichTextField
from wagtail.admin.panels import FieldPanel, InlinePanel
from wagtail.search import index


# ... (Keep the definition of BlogIndexPage, and update the content_panels of BlogPage:)


class BlogPage(Page):
    date = models.DateField("Post date")
    intro = models.CharField(max_length=250)
    body = RichTextField(blank=True)

    search_fields = Page.search_fields + [
        index.SearchField('intro'),
        index.SearchField('body'),
    ]

    content_panels = Page.content_panels + [
        FieldPanel('date'),
        FieldPanel('intro'),
        FieldPanel('body'),
        InlinePanel('gallery_images', label="Gallery images"),
    ]

# add a new BlogPageGalleryImage class

class BlogPageGalleryImage(Orderable):
    page = ParentalKey(BlogPage, on_delete=models.CASCADE, related_name='gallery_images')
    image = models.ForeignKey(
        'wagtailimages.Image', on_delete=models.CASCADE, related_name='+'
    )
    caption = models.CharField(blank=True, max_length=250)

    panels = [
        FieldPanel('image'),
        FieldPanel('caption'),
    ]
```

Run 

```console
$ python manage.py makemigrations
$ python manage.py migrate
```

There are a few new concepts here, so let's take them one at a time:

Inheriting from `Orderable` adds a `sort_order` field to the model, to keep track of the ordering of images in the gallery.

The `ParentalKey` to `BlogPage` is what attaches the gallery images to a specific page. A `ParentalKey` works similarly to a `ForeignKey`, but also defines `BlogPageGalleryImage` as a "child" of the `BlogPage` model, so that it's treated as a fundamental part of the page in operations like submitting for moderation, and tracking revision history.

`image` is a `ForeignKey` to Wagtail's built-in `Image` model, where the images themselves are stored. This appears in the page editor as a pop-up interface for choosing an existing image or uploading a new one. This way, we allow an image to exist in multiple galleries - effectively, we've created a many-to-many relationship between pages and images.

Specifying `on_delete=models.CASCADE` on the foreign key means that if the image is deleted from the system, the gallery entry is deleted as well. (In other situations, it might be appropriate to leave the entry in place - for example, if an "our staff" page included a list of people with headshots, and one of those photos was deleted, we'd rather leave the person in place on the page without a photo. In this case, we'd set the foreign key to `blank=True, null=True, on_delete=models.SET_NULL`.)

Finally, adding the `InlinePanel` to `BlogPage.content_panels` makes the gallery images available on the editing interface for `BlogPage`.

After editing `blog/models.py` you should see a _Gallery images_ field with an option to upload images and provide a caption for it when editing a blog page in your Wagtail admin area.

Adjust your blog page template to include the images:

```html+django
{% extends "base.html" %}

{% load wagtailcore_tags wagtailimages_tags %}

{% block body_class %}template-blogpage{% endblock %}

{% block content %}
    <h1>{{ page.title }}</h1>
    <p class="meta">{{ page.date }}</p>

    <div class="intro">{{ page.intro }}</div>

    {{ page.body|richtext }}

    {% for item in page.gallery_images.all %}
        <div style="float: left; margin: 10px">
            {% image item.image fill-320x240 %}
            <p>{{ item.caption }}</p>
        </div>
    {% endfor %}

    <p><a href="{{ page.get_parent.url }}">Return to blog</a></p>

{% endblock %}
```

Make sure to upload some images when editing the blog page on your Wagtail admin if you want them to be displayed after editing your blog page template.

Here we use the `{% image %}` tag (which exists in the `wagtailimages_tags` library, imported at the top of the template) to insert an `<img>` element, with a `fill-320x240` parameter to indicate that the image should be resized and cropped to fill a 320x240 rectangle. You can read more about using images in templates in the [docs](../topics/images).

!["Second Post" page, with title, date, intro, body, and a gallery of three images](../_static/images/tutorial/tutorial_6.png)

Since our gallery images are database objects in their own right, we can now query and re-use them independently of the blog post body. Let's define a `main_image` method, which returns the image from the first gallery item (or `None` if no gallery items exist) in `blog/models.py`:

```python
class BlogPage(Page):
    date = models.DateField("Post date")
    intro = models.CharField(max_length=250)
    body = RichTextField(blank=True)

    def main_image(self):
        gallery_item = self.gallery_images.first()
        if gallery_item:
            return gallery_item.image
        else:
            return None

    search_fields = Page.search_fields + [
        index.SearchField('intro'),
        index.SearchField('body'),
    ]

    content_panels = Page.content_panels + [
        FieldPanel('date'),
        FieldPanel('intro'),
        FieldPanel('body'),
        InlinePanel('gallery_images', label="Gallery images"),
    ]
```

This method is now available from our templates. Update `blog_index_page.html` to include the main image as a thumbnail alongside each post:

```html+django
{% load wagtailcore_tags wagtailimages_tags %}

...

{% for post in blogpages %}
    {% with post=post.specific %}
        <h2><a href="{% pageurl post %}">{{ post.title }}</a></h2>

        {% with post.main_image as main_image %}
            {% if main_image %}{% image main_image fill-160x100 %}{% endif %}
        {% endwith %}

        <p>{{ post.intro }}</p>
        {{ post.body|richtext }}
    {% endwith %}
{% endfor %}
```

### Tagging Posts

Let's say we want to let editors "tag" their posts, so that readers can, for example,
view all bicycle-related content together. For this, we'll need to invoke
the tagging system bundled with Wagtail, attach it to the `BlogPage`
model and content panels, and render linked tags on the blog post template.
Of course, we'll need a working tag-specific URL view as well.

First, alter `models.py` once more:

```python
from django.db import models

# New imports added for ClusterTaggableManager, TaggedItemBase, MultiFieldPanel

from modelcluster.fields import ParentalKey
from modelcluster.contrib.taggit import ClusterTaggableManager
from taggit.models import TaggedItemBase

from wagtail.models import Page, Orderable
from wagtail.fields import RichTextField
from wagtail.admin.panels import FieldPanel, InlinePanel, MultiFieldPanel
from wagtail.search import index


# ... (Keep the definition of BlogIndexPage)


class BlogPageTag(TaggedItemBase):
    content_object = ParentalKey(
        'BlogPage',
        related_name='tagged_items',
        on_delete=models.CASCADE
    )


class BlogPage(Page):
    date = models.DateField("Post date")
    intro = models.CharField(max_length=250)
    body = RichTextField(blank=True)
    tags = ClusterTaggableManager(through=BlogPageTag, blank=True)

    # ... (Keep the main_image method and search_fields definition)

    content_panels = Page.content_panels + [
        MultiFieldPanel([
            FieldPanel('date'),
            FieldPanel('tags'),
        ], heading="Blog information"),
        FieldPanel('intro'),
        FieldPanel('body'),
        InlinePanel('gallery_images', label="Gallery images"),
    ]
```

Run `python manage.py makemigrations` and `python manage.py migrate`.

Note the new `modelcluster` and `taggit` imports, the addition of a new
`BlogPageTag` model, and the addition of a `tags` field on `BlogPage`.
We've also taken the opportunity to use a `MultiFieldPanel` in `content_panels`
to group the date and tags fields together for readability.

Edit one of your `BlogPage` instances, and you should now be able to tag posts:

![Screenshot of the "Second Post" page in the editor form, showing the Content tab](../_static/images/tutorial/tutorial_8.png)

To render tags on a `BlogPage`, add this to `blog_page.html`:

```html+django
{% if page.tags.all.count %}
    <div class="tags">
        <h3>Tags</h3>
        {% for tag in page.tags.all %}
            <a href="{% slugurl 'tags' %}?tag={{ tag }}"><button type="button">{{ tag }}</button></a>
        {% endfor %}
    </div>
{% endif %}
```

Notice that we're linking to pages here with the builtin `slugurl`
tag rather than `pageurl`, which we used earlier. The difference is that `slugurl` takes a
Page slug (from the Promote tab) as an argument. `pageurl` is more commonly used because it
is unambiguous and avoids extra database lookups. But in the case of this loop, the Page object
isn't readily available, so we fall back on the less-preferred `slugurl` tag.

Visiting a blog post with tags should now show a set of linked
buttons at the bottom - one for each tag. However, clicking a button
will get you a 404, since we haven't yet defined a "tags" view. Add to `models.py`:

```python
class BlogTagIndexPage(Page):

    def get_context(self, request):

        # Filter by tag
        tag = request.GET.get('tag')
        blogpages = BlogPage.objects.filter(tags__name=tag)

        # Update template context
        context = super().get_context(request)
        context['blogpages'] = blogpages
        return context
```

Note that this Page-based model defines no fields of its own.
Even without fields, subclassing `Page` makes it a part of the
Wagtail ecosystem, so that you can give it a title and URL in the
admin, and so that you can manipulate its contents by returning
a QuerySet from its `get_context()` method.

Migrate this in, then create a new `BlogTagIndexPage` in the admin.
You'll probably want to create the new page/view as a child of Homepage,
parallel to your Blog index. Give it the slug "tags" on the Promote tab.

Add `/tags` to the server url in your browser and Django will tell you what you probably already knew:
you need to create a template `blog/template/blog/blog_tag_index_page.html`:

```html+django
{% extends "base.html" %}
{% load wagtailcore_tags %}

{% block content %}

    {% if request.GET.tag %}
        <h4>Showing pages tagged "{{ request.GET.tag }}"</h4>
    {% endif %}

    {% for blogpage in blogpages %}

          <p>
              <strong><a href="{% pageurl blogpage %}">{{ blogpage.title }}</a></strong><br />
              <small>Revised: {{ blogpage.latest_revision_created_at }}</small><br />
              {% if blogpage.author %}
                <p>By {{ blogpage.author.profile }}</p>
              {% endif %}
          </p>

    {% empty %}
        No pages found with that tag.
    {% endfor %}

{% endblock %}
```

We're calling the built-in `latest_revision_created_at` field on the `Page`
model - handy to know this is always available.

We haven't yet added an "author" field to our `BlogPage` model, nor do we have
a Profile model for authors - we'll leave those as an exercise for the reader.

Clicking the tag button at the bottom of a BlogPost should now render a page
something like this:

![A page titled "Showing pages tagged bread", with two page links underneath](../_static/images/tutorial/tutorial_9.png)

(tutorial_categories)=

### Categories

Let's add a category system to our blog. Unlike tags, where a page author can bring a tag into existence simply by using it on a page, our categories will be a fixed list, managed by the site owner through a separate area of the admin interface.

First, we define a `BlogCategory` model. A category is not a page in its own right, and so we define it as a standard Django `models.Model` rather than inheriting from `Page`. Wagtail introduces the concept of "snippets" for reusable pieces of content that need to be managed through the admin interface, but do not exist as part of the page tree themselves; a model can be registered as a snippet by adding the `@register_snippet` decorator. All the field types we've used so far on pages can be used on snippets too - here we'll give each category an icon image as well as a name. Add to `blog/models.py`:

```python
from wagtail.snippets.models import register_snippet


@register_snippet
class BlogCategory(models.Model):
    name = models.CharField(max_length=255)
    icon = models.ForeignKey(
        'wagtailimages.Image', null=True, blank=True,
        on_delete=models.SET_NULL, related_name='+'
    )

    panels = [
        FieldPanel('name'),
        FieldPanel('icon'),
    ]

    def __str__(self):
        return self.name

    class Meta:
        verbose_name_plural = 'blog categories'
```

```{note}
Note that we are using `panels` rather than `content_panels` here - since snippets generally have no need for fields such as slug or publish date, the editing interface for them is not split into separate 'content' / 'promote' / 'settings' tabs as standard, and so there is no need to distinguish between 'content panels' and 'promote panels'.
```

Migrate this change by running `python manage.py makemigrations` and `python manage.py migrate`. Create a few categories through the Snippets area which now appears in the admin menu.

We can now add categories to the `BlogPage` model, as a many-to-many field. The field type we use for this is `ParentalManyToManyField` - this is a variant of the standard Django `ManyToManyField` which ensures that the chosen objects are correctly stored against the page record in the revision history, in much the same way that `ParentalKey` replaces `ForeignKey` for one-to-many relations.To add categories to the `BlogPage`, modify `models.py` in your blog app folder:

```python
# New imports added for forms and ParentalManyToManyField
from django import forms
from django.db import models

from modelcluster.fields import ParentalKey, ParentalManyToManyField
from modelcluster.contrib.taggit import ClusterTaggableManager
from taggit.models import TaggedItemBase

# ...

class BlogPage(Page):
    date = models.DateField("Post date")
    intro = models.CharField(max_length=250)
    body = RichTextField(blank=True)
    tags = ClusterTaggableManager(through=BlogPageTag, blank=True)
    categories = ParentalManyToManyField('blog.BlogCategory', blank=True)

    # ... (Keep the main_image method and search_fields definition)

    content_panels = Page.content_panels + [
        MultiFieldPanel([
            FieldPanel('date'),
            FieldPanel('tags'),
            FieldPanel('categories', widget=forms.CheckboxSelectMultiple),
        ], heading="Blog information"),
        FieldPanel('intro'),
        FieldPanel('body'),
        InlinePanel('gallery_images', label="Gallery images"),
    ]
```

Here we're making use of the `widget` keyword argument on the `FieldPanel` definition to specify a checkbox-based widget instead of the default multiple select box, as this is often considered more user-friendly.

Finally, we can update the `blog_page.html` template to display the categories:

```html+django
<h1>{{ page.title }}</h1>
<p class="meta">{{ page.date }}</p>

{% with categories=page.categories.all %}
    {% if categories %}
        <h3>Posted in:</h3>
        <ul>
            {% for category in categories %}
                <li style="display: inline">
                    {% image category.icon fill-32x32 style="vertical-align: middle" %}
                    {{ category.name }}
                </li>
            {% endfor %}
        </ul>
    {% endif %}
{% endwith %}
```

!["Second Post" page, with title, date, categories, intro, body, and a gallery of three images](../_static/images/tutorial/tutorial_10.png)

## Where next

-   Read the Wagtail [topics](../topics/index) and [reference](../reference/index) documentation
-   Learn how to implement [StreamField](../topics/streamfield) for freeform page content
-   Browse through the [advanced topics](../advanced_topics/index) section and read [third-party tutorials](../advanced_topics/third_party_tutorials)<|MERGE_RESOLUTION|>--- conflicted
+++ resolved
@@ -255,19 +255,9 @@
 $ python manage.py migrate
 ```
 
-<<<<<<< HEAD
-Since the model is called `BlogIndexPage`, the default template name (unless we override it) will be `templates/blog/blog_index_page.html`. Create this file and its parent folders with the following content in the `blog` app you recently created:
-=======
 Since the model is called `BlogIndexPage`, the default template name
-(unless we override it) will be `blog_index_page.html`. Django will look for a template whose name matches the name of your Page model within the templates directory in your blog app folder. This default behaviour can be overridden if needed.  
-To create a template for the `BlogIndexPage` model, create a file at the location `blog/templates/blog/blog_index_page.html`.
-
-```{note}
-You may need to create the folders `templates/blog` within your `blog` app folder
-```
-
-In your `blog_index_page.html` file enter the following content:
->>>>>>> 45f0c73f
+(unless we override it) will be `blog/templates/blog/blog_index_page.html`. Create this file
+with the following content:
 
 ```html+django
 {% extends "base.html" %}
