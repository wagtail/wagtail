{% load i18n wagtailadmin_tags %}
<table class="listing">
    <col width="35%"/>
    <col width="30%"/>
    <col width="25%"/>
    <col />
    <thead>
        <tr>
            <th class="title">
                {% if not is_searching %}
                    <a href="{% url 'wagtailredirects:index' %}{% if not ordering == "old_path" %}?ordering=old_path{% endif %}" class="icon icon-arrow-down-after {% if ordering == "old_path" %}teal{% endif %}">
                        {% trans "From" %}
                    </a>
                {% else %}
                    {% trans "From" %}
                {% endif %}
            </th>
            <th>{% trans "Site" %}</th>
            <th>{% trans "To" %}</th>
            <th class="type">{% trans "Type" %}</th>
        </tr>
    </thead>
    <tbody>
        {% for redirect in redirects %}
            <tr>
                <td class="title">
                    <div class="title-wrapper"><a href="{% url 'wagtailredirects:edit' redirect.id %}" title="{% trans 'Edit this redirect' %}">{{ redirect.title }}</a></div>
                </td>
                <td>
                    {% if redirect.site %}{{ redirect.site }}{% endif %}
                </td>
                <td>
                    {% if redirect.redirect_page %}
                        <a href="{% url 'wagtailadmin_pages:edit' redirect.redirect_page.id %}" class="nolink">{{ redirect.redirect_page.title }}</a>
                    {% else %}
                        {{ redirect.link }}
                    {% endif %}
                </td>
<<<<<<< HEAD
                <td class="type"><div class="w-status {% if redirect.is_permanent %}primary{% endif %}">{{ redirect.get_is_permanent_display }}</div></td>
=======
                <td class="type">{% status redirect.get_is_permanent_display classname=primary|yesno:"primary," %}</td>
>>>>>>> 66a086da
            </tr>
        {% endfor %}
    </tbody>
</table><|MERGE_RESOLUTION|>--- conflicted
+++ resolved
@@ -36,11 +36,9 @@
                         {{ redirect.link }}
                     {% endif %}
                 </td>
-<<<<<<< HEAD
-                <td class="type"><div class="w-status {% if redirect.is_permanent %}primary{% endif %}">{{ redirect.get_is_permanent_display }}</div></td>
-=======
-                <td class="type">{% status redirect.get_is_permanent_display classname=primary|yesno:"primary," %}</td>
->>>>>>> 66a086da
+
+                <td class="type">{% status redirect.get_is_permanent_display classname=w-status--primary|yesno:"w-status--primary," %}</td>
+
             </tr>
         {% endfor %}
     </tbody>
