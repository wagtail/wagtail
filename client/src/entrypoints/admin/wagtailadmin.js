import React from 'react';
import ReactDOM from 'react-dom';
<<<<<<< HEAD
import { Icon, Portal, initUpgradeNotification } from '../..';
import {
  initButtonWithModernDropdown,
  initTooltips,
} from '../../includes/initTooltips';
=======
import { Icon, Portal, initUpgradeNotification, initSkipLink } from '../..';
>>>>>>> a34e267b

if (process.env.NODE_ENV === 'development') {
  // Run react-axe in development only, so it does not affect performance
  // in production, and does not break unit tests either.
  // eslint-disable-next-line global-require, @typescript-eslint/no-var-requires
  const axe = require('react-axe');
  axe(React, ReactDOM, 1000);
}

// Expose components as globals for third-party reuse.
window.wagtail.components = {
  Icon,
  Portal,
};

/**
 * Add in here code to run once the page is loaded.
 */
document.addEventListener('DOMContentLoaded', () => {
  initUpgradeNotification();
<<<<<<< HEAD
  initTooltips();
  initButtonWithModernDropdown();
=======
  initSkipLink();
>>>>>>> a34e267b
});<|MERGE_RESOLUTION|>--- conflicted
+++ resolved
@@ -1,14 +1,11 @@
 import React from 'react';
 import ReactDOM from 'react-dom';
-<<<<<<< HEAD
-import { Icon, Portal, initUpgradeNotification } from '../..';
+import { Icon, Portal, initUpgradeNotification, initSkipLink } from '../..';
 import {
   initButtonWithModernDropdown,
   initTooltips,
 } from '../../includes/initTooltips';
-=======
-import { Icon, Portal, initUpgradeNotification, initSkipLink } from '../..';
->>>>>>> a34e267b
+
 
 if (process.env.NODE_ENV === 'development') {
   // Run react-axe in development only, so it does not affect performance
@@ -29,10 +26,7 @@
  */
 document.addEventListener('DOMContentLoaded', () => {
   initUpgradeNotification();
-<<<<<<< HEAD
   initTooltips();
   initButtonWithModernDropdown();
-=======
   initSkipLink();
->>>>>>> a34e267b
 });